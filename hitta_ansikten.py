#!/usr/bin/env python
# ruff: noqa: E402

import warnings

warnings.filterwarnings("ignore", category=UserWarning, module="face_recognition_models")

import fnmatch
import glob
import hashlib
import json
import logging
import math
import multiprocessing
import queue
import os
import queue
import re
import signal
import sys
import tempfile
import time
import unicodedata
from datetime import datetime
from pathlib import Path

import face_recognition
import matplotlib.font_manager as fm
import numpy as np
import rawpy
from PIL import Image, ImageDraw, ImageFont
from prompt_toolkit import prompt
from prompt_toolkit.completion import WordCompleter

from faceid_db import (ARCHIVE_DIR, ATTEMPT_SETTINGS_SIG, BASE_DIR,
                       CONFIG_PATH, LOGGING_PATH, SUPPORTED_EXT, get_file_hash,
                       load_attempt_log, load_database, save_database)
from face_backends import create_backend, FaceBackend


def init_logging(level=logging.DEBUG, logfile=LOGGING_PATH):
    logger = logging.getLogger()
    logging.getLogger("matplotlib.font_manager").setLevel(logging.WARNING)
    logger.setLevel(level)
    # Ta bort eventuella gamla handlers (viktigt vid utveckling/omstart)
    logger.handlers.clear()
    handler = logging.FileHandler(logfile, mode="a", encoding="utf-8")
    formatter = logging.Formatter(
        "%(asctime)s %(levelname)s %(message)s", datefmt="%Y-%m-%d %H:%M:%S"
    )
    handler.setFormatter(formatter)
    logger.addHandler(handler)

init_logging()
 
# === CONSTANTS === #
ORDINARY_PREVIEW_PATH = "/tmp/hitta_ansikten_preview.jpg"
MAX_ATTEMPTS = 2
MAX_QUEUE = 10

# Reserved command shortcuts that cannot be used as person names
RESERVED_COMMANDS = {"i", "a", "r", "n", "o", "m", "x"}


# === Standardkonfiguration ===
DEFAULT_CONFIG = {
    # === Automatiska åtgärder & flöden ===
    # Ignorera ej identifierade ansikten automatiskt (manuell review krävs)
    "auto_ignore": False,
    # Vid --fix: ignoreras ansikten under tröskeln automatiskt
    "auto_ignore_on_fix": True,

    # === Modell & detektering ===
    # Modell för ansiktsdetektion: "hog" (snabb, CPU) eller "cnn" (noggrann, GPU)
    "detection_model": "hog",

    # === Bildskalor och prestanda ===
    # Max-bredd/höjd för lågupplöst försök (snabb men mindre detaljer)
    "max_downsample_px": 2800,
    # Max-bredd/höjd för mellanupplöst försök
    "max_midsample_px": 4500,
    # Max-bredd/höjd för fullupplöst försök (sista chans, långsamt)
    "max_fullres_px": 8000,
    # Antal worker-processer för förbehandling
    "num_workers": 1,
    # Maxlängd på kön mellan workers och huvudtråd
    "max_queue": MAX_QUEUE,

    # === Utseende: etiketter & fönster ===
    # Skalningsfaktor för etikett-textstorlek
    "font_size_factor": 45,
    # App som används för att visa bilder, t.ex. "Bildvisare" eller "feh"
    "image_viewer_app": "Bildvisare",
    # Sökväg för temporär förhandsvisningsbild
    "temp_image_path": "/tmp/hitta_ansikten_preview.jpg",
    # Bakgrundsfärg för etiketter i RGBA
    "label_bg_color": [0, 0, 0, 192],
    # Textfärg för etiketter i RGB
    "label_text_color": [255, 255, 0],
    # Marginal kring ansiktsrutor (pixlar)
    "padding": 15,
    # Linjetjocklek för markeringsruta (pixlar)
    "rectangle_thickness": 6,

    # === Matchningsparametrar (justera för träffsäkerhet) ===
    # Max-avstånd för att godkänna namn-match (lägre = striktare)
    "match_threshold": 0.54,
    # Minsta "confidence" för att visa namn (0.0–1.0, högre = striktare)
    "min_confidence": 0.5,
    # Max-avstånd för att automatiskt föreslå ignorering ("ign")
    "ignore_distance": 0.48,
    # Namn måste vara så här mycket bättre än ignore för att vinna automatiskt
    "prefer_name_margin": 0.15,

    # === Backend configuration (face recognition engine) ===
    "backend": {
        "type": "dlib",  # Backend to use: "dlib" or "insightface"
        "dlib": {
            "model": "large"  # Currently unused by DlibBackend; kept for compatibility/future use
        },
        "insightface": {
            "model_name": "buffalo_l",  # Model: buffalo_s (fast), buffalo_m, buffalo_l (accurate)
            "ctx_id": -1,  # -1 = CPU, 0+ = GPU device ID
            "det_size": [640, 640]  # Detection input size
        }
    },

    # Threshold mode: "auto" uses match_threshold/ignore_distance for active backend
    # "manual" uses backend-specific thresholds below
    "threshold_mode": "auto",

    # Backend-specific distance thresholds (used if threshold_mode="manual")
    "backend_thresholds": {
        "dlib": {
            "match_threshold": 0.54,  # Euclidean distance threshold
            "ignore_distance": 0.48,
            "hard_negative_distance": 0.45
        },
        "insightface": {
            "match_threshold": 0.4,  # Cosine distance threshold (typically lower)
            "ignore_distance": 0.35,
            "hard_negative_distance": 0.32
        }
    },
}

def load_config():
    BASE_DIR.mkdir(parents=True, exist_ok=True)
    if CONFIG_PATH.exists():
        try:
            with open(CONFIG_PATH, "r") as f:
                return {**DEFAULT_CONFIG, **json.load(f)}
        except Exception:
            pass
    with open(CONFIG_PATH, "w") as f:
        json.dump(DEFAULT_CONFIG, f, indent=2)
    return DEFAULT_CONFIG

def get_attempt_setting_defs(config, backend=None):
    """
    Returnerar alla attempt settings utan rgb_img.

    Args:
        config: Configuration dict
        backend: FaceBackend instance (optional, för backend-specifika nivåer)

    Returns:
        List of attempt setting dicts
    """
    # InsightFace: Enklare nivåer (model/upsample ignoreras ändå)
    # Bara variera upplösning - InsightFace är bra nog att klara de flesta fall
    if backend and backend.backend_name == 'insightface':
        # Use actual model name from backend for clarity in logs/stats
        model_name = backend.get_model_info().get('model', 'buffalo_l')
        return [
            {"model": model_name, "upsample": 0, "scale_label": "mid",  "scale_px": config["max_midsample_px"]},
            {"model": model_name, "upsample": 0, "scale_label": "full", "scale_px": config["max_fullres_px"]},
            {"model": model_name, "upsample": 0, "scale_label": "down", "scale_px": config["max_downsample_px"]},
        ]

    # Dlib: Behåll alla variationer med model och upsample
    return [
        {"model": "cnn", "upsample": 0, "scale_label": "down", "scale_px": config["max_downsample_px"]},
        {"model": "cnn", "upsample": 0, "scale_label": "mid",  "scale_px": config["max_midsample_px"]},
        {"model": "cnn", "upsample": 1, "scale_label": "down", "scale_px": config["max_downsample_px"]},
        {"model": "hog", "upsample": 0, "scale_label": "full", "scale_px": config["max_fullres_px"]},
        {"model": "cnn", "upsample": 0, "scale_label": "full", "scale_px": config["max_fullres_px"]},
        {"model": "cnn", "upsample": 1, "scale_label": "mid",  "scale_px": config["max_midsample_px"]},
        {"model": "cnn", "upsample": 1, "scale_label": "full", "scale_px": config["max_fullres_px"]},
    ]

def get_attempt_settings(config, rgb_down, rgb_mid, rgb_full, backend=None):
    """
    Kopplar rgb_img enligt scale_label.

    Args:
        config: Configuration dict
        rgb_down, rgb_mid, rgb_full: Preprocessed images at different resolutions
        backend: FaceBackend instance (optional, för backend-specifika nivåer)
    """
    arr_map = {
        "down": rgb_down,
        "mid": rgb_mid,
        "full": rgb_full,
    }
    settings = []
    for item in get_attempt_setting_defs(config, backend):
        item_with_img = dict(item)  # kopiera!
        item_with_img["rgb_img"] = arr_map[item["scale_label"]]
        settings.append(item_with_img)
    return settings

def get_max_possible_attempts(config, backend=None):
    """Returns max number of attempts for current backend."""
    return len(get_attempt_setting_defs(config, backend))

def get_settings_signature(attempt_settings):
    # Serialiserbar och ordningsoberoende
    as_json = json.dumps([
        {k: v for k, v in s.items() if k != "rgb_img"}
        for s in attempt_settings
    ], sort_keys=True)
    return hashlib.md5(as_json.encode("utf-8")).hexdigest()

def archive_stats_if_needed(current_sig, force=False):
    sig_path = ATTEMPT_SETTINGS_SIG
    log_path = BASE_DIR / "attempt_stats.jsonl"
    if not log_path.exists():
        sig_path.write_text(current_sig)
        return

    old_sig = sig_path.read_text().strip() if sig_path.exists() else None
    if force or (old_sig != current_sig):
        ARCHIVE_DIR.mkdir(parents=True, exist_ok=True)
        dt_str = datetime.now().strftime("%Y%m%d-%H%M%S")
        archive_name = f"attempt_stats_{dt_str}_{old_sig or 'unknown'}.jsonl"
        archive_path = ARCHIVE_DIR / archive_name
        log_path.rename(archive_path)
        print(f"[INFO] Arkiverade statistikfil till: {archive_path}")
        sig_path.write_text(current_sig)
    else:
        # Skriv alltid signaturen för nuvarande settings
        sig_path.write_text(current_sig)

def hash_encoding(enc):
    """Hash an encoding, handling both dict and ndarray formats."""
    # Hantera både dict och ndarray
    if isinstance(enc, dict) and "encoding" in enc:
        enc = enc["encoding"]
    # Handle None encodings (corrupted or missing data)
    if enc is None:
        return None
    return hashlib.sha1(enc.tobytes()).hexdigest()

def export_and_show_original(image_path, config):
    """
    Exporterar NEF-filen till högupplöst JPG och skriver en statusfil för Bildvisare-appen.
    Visar bilden i bildvisaren (om du vill).
    """
    import json
    from pathlib import Path

    import rawpy
    from PIL import Image

    export_path = Path("/tmp/hitta_ansikten_original.jpg")
    # Läs NEF, konvertera till RGB
    with rawpy.imread(str(image_path)) as raw:
        rgb = raw.postprocess()

    img = Image.fromarray(rgb)
    img.save(export_path, format="JPEG", quality=98)

    status_path = Path.home() / "Library" / "Application Support" / "bildvisare" / "original_status.json"
    status = {
        "timestamp": time.time(),
        "source_nef": str(image_path),
        "exported_jpg": str(export_path),
        "exported": "true"
    }
    with open(status_path, "w") as f:
        json.dump(status, f, indent=2)

    # Visa bilden (eller låt bildvisaren själv ladda in statusfilen)
    # os.system(f"open -a '{config.get('image_viewer_app', 'Bildvisare')}' '{export_path}'")


def show_temp_image(preview_path, config, image_path=None, last_shown=[None]):
    import subprocess
    viewer_app = config.get("image_viewer_app")
    status_path = Path.home() / "Library" / "Application Support" / "bildvisare" / "status.json"
    expected_path = str(Path(preview_path).resolve())

    should_open = True  # Default: öppna om osäkert

    # Använd image_path om det finns, annars preview_path
    orig_path = str(image_path) if image_path else str(preview_path)
    status_origjson_path = Path.home() / "Library" / "Application Support" / "bildvisare" / "original_status.json"
    status_origjson = {
        "timestamp": time.time(),
        "source_nef": orig_path,
        "exported_jpg": None,
        "exported": "false"
    }
    with open(status_origjson_path, "w") as f:
        json.dump(status_origjson, f, indent=2)


    if status_path.exists():
        try:
            with open(status_path, "r") as f:
                status = json.load(f)
            app_status = status.get("app_status", "unknown")
            if app_status == "running" and os.path.samefile(status.get("file_path", ""), expected_path):
                should_open = False  # Bildvisare kör redan och visar rätt fil
                logging.debug(f"[BILDVISARE] Bildvisaren visar redan rätt fil: {expected_path}")

            elif app_status == "exited":
                logging.debug(f"[BILDVISARE] Bildvisaren har avslutats, kommer öppna bild")
                should_open = True
            else:
                logging.debug(f"[BILDVISARE] Bildvisar-status: {app_status} inte behandlad, kommer öppna bild")
                should_open = True
        except Exception:
            logging.debug(f"[BILDVISARE] Misslyckades läsa statusfilen: {status_path}, kommer öppna bild")
            should_open = True

    if should_open:
        logging.debug(f"[BILDVISARE] Öppnar bild i visare: {expected_path}")
        subprocess.Popen(["open", "-a", viewer_app, preview_path])
        last_shown[0] = preview_path
    else:
        logging.debug(f"[BILDVISARE] Hoppar över open")
        last_shown[0] = preview_path


def safe_input(prompt_text, completer=None):
    """
    Wrapper för både vanlig input och prompt_toolkit.prompt, med graceful exit.
    Om completer anges, används prompt_toolkit.prompt, annars vanlig input().
    """
    try:
        if completer is not None:
            from prompt_toolkit import prompt
            return prompt(prompt_text, completer=completer)
        else:
            return input(prompt_text)
    except KeyboardInterrupt:
        print("\n⏹ Avbruten. Programmet avslutas.")
        sys.exit(0)

def parse_inputs(args, supported_ext):
    seen = set()  # för att undvika dubbletter
    for arg in args:
        path = Path(arg)
        if path.is_dir():
            # Generator för rekursivt genomgång av katalog
            for f in path.rglob("*"):
                if f.suffix in supported_ext and f.is_file() and f not in seen:
                    seen.add(f)
                    yield f.resolve()
        elif "*" in arg or "?" in arg or "[" in arg:
            for f in Path(".").glob(arg):
                if f.suffix in supported_ext and f.is_file() and f not in seen:
                    seen.add(f)
                    yield f.resolve()
        elif arg == ".":
            for f in Path(".").rglob("*"):
                if f.suffix in supported_ext and f.is_file() and f not in seen:
                    seen.add(f)
                    yield f.resolve()
        elif path.is_file() and path.suffix in supported_ext:
            if path.resolve() not in seen:
                seen.add(path.resolve())
                yield path.resolve()
        else:
            for f in Path(".").rglob("*"):
                if fnmatch.fnmatch(f.name, arg) and f.suffix in supported_ext and f.is_file() and f not in seen:
                    seen.add(f)
                    yield f.resolve()


def log_attempt_stats(
    image_path,
    attempts,
    used_attempt_idx,
    base_dir=None,
    log_name="attempt_stats.jsonl",
    review_results=None,
    labels_per_attempt=None,
    file_hash=None,
):
    """
    Spara attempts-statistik för en bild till en JSONL-fil i base_dir.
    :param image_path: Path till bilden.
    :param attempts: Lista med dict för varje attempt.
    :param used_attempt_idx: Index (int) för attempt som blev det faktiska valet (eller None om ingen).
    :param base_dir: Path till katalogen där loggfilen ska finnas (om None: '.').
    :param log_name: Filnamn på loggfilen.
    :param review_results: Lista med user_review_encodings-resultat per attempt, t.ex. ["ok", "retry", ...]
    :param labels_per_attempt: Lista av etikettlistor (labels från varje attempt).
    :param file_hash: (str, optional) SHA1-hash av filen som behandlas.
    """
    from pathlib import Path
    if base_dir is None:
        base_dir = Path(".")
    log_entry = {
        "timestamp": datetime.now().isoformat(timespec="seconds"),
        "filename": str(image_path),
        "file_hash": file_hash,
        "attempts": attempts,
        "used_attempt": used_attempt_idx
    }
    if review_results is not None:
        log_entry["review_results"] = review_results
    if labels_per_attempt is not None:
        log_entry["labels_per_attempt"] = labels_per_attempt
    log_path = Path(base_dir) / log_name
    Path(base_dir).mkdir(parents=True, exist_ok=True)
    with open(log_path, "a") as f:
        f.write(json.dumps(log_entry, ensure_ascii=False) + "\n")


def get_match_label(i, best_name, best_name_dist, name_conf, best_ignore, best_ignore_dist, ign_conf, config):
    return get_face_match_status(i, best_name, best_name_dist, name_conf, best_ignore, best_ignore_dist, ign_conf, config)

def label_preview_for_encodings(face_encodings, known_faces,
                                ignored_faces, hard_negatives, config, backend):
    labels = []
    for i, encoding in enumerate(face_encodings):
        (best_name, best_name_dist), (best_ignore, best_ignore_dist) = best_matches(
            encoding, known_faces, ignored_faces, hard_negatives, config, backend
        )
        name_conf = int((1 - best_name_dist) * 100) if best_name_dist is not None else None
        ign_conf = int((1 - best_ignore_dist) * 100) if best_ignore_dist is not None else None
        label, _ = get_match_label(i, best_name, best_name_dist, name_conf, best_ignore, best_ignore_dist, ign_conf, config)
        labels.append(label)
    return labels

def handle_manual_add(known_faces, image_path, file_hash, input_name_func, backend, labels=None):
    """
    Lägg till manuell person – även med file och hash.
    Om labels ges (lista), addera ett label-objekt, annars returnera namn och label.

    Args:
        backend: FaceBackend instance (for metadata, even though encoding is None)
    """
    while True:
        namn = input_name_func(list(known_faces.keys()), "Manuellt tillägg – ange namn: ")
        # Validera att namnet inte är ett reserverat kommando
        if namn and namn.lower() in RESERVED_COMMANDS:
            print(f"⚠️  '{namn}' är ett reserverat kommando och kan inte användas som namn. Ange ett annat namn.")
            continue
        break

    if namn and namn not in known_faces:
        known_faces[namn] = []
    # Spara dummy-encoding med backend metadata
    known_faces[namn].append({
        "encoding": None,
        "file": str(image_path.name) if image_path is not None and hasattr(image_path, "name") else str(image_path),
        "hash": file_hash,
        "backend": backend.backend_name,
        "backend_version": backend.get_model_info().get('model', 'unknown'),
        "created_at": datetime.now().isoformat(),
        "encoding_hash": None  # No encoding for manual add
    })
    label_obj = {"label": f"#manuell\n{namn}", "hash": None}
    if labels is not None:
        labels.append(label_obj)
    return namn, label_obj

def get_face_match_status(i, best_name, best_name_dist, name_conf, best_ignore, best_ignore_dist, ign_conf, config):
    name_thr = config.get("match_threshold", 0.6)
    ignore_thr = config.get("ignore_distance", 0.5)
    margin = config.get("prefer_name_margin", 0.10)
    min_conf = config.get("min_confidence", 0.4)

    # Confidence-filter
    if (
        (name_conf is not None and name_conf / 100 < min_conf) and
        (ign_conf is not None and ign_conf / 100 < min_conf)
    ):
        return "#%d\nOkänt" % (i + 1), "unknown"

    # Osäker mellan namn och ignore
    if (
        best_name is not None and best_name_dist is not None and best_name_dist < name_thr and
        best_ignore_dist is not None and best_ignore_dist < ignore_thr and
        abs(best_name_dist - best_ignore_dist) < margin
    ):
        if best_name_dist < best_ignore_dist:
            return f"#%d\n{best_name} / ign" % (i + 1), "uncertain_name"
        else:
            return f"#%d\nign / {best_name}" % (i + 1), "uncertain_ign"

    # Namn vinner klart
    elif (
        best_name is not None and best_name_dist is not None and best_name_dist < name_thr and
        (best_ignore_dist is None or best_name_dist < best_ignore_dist - margin)
    ):
        return f"#%d\n{best_name}" % (i + 1), "name"

    # Ign vinner klart
    elif (
        best_ignore_dist is not None and best_ignore_dist < ignore_thr and
        (best_name_dist is None or best_ignore_dist < best_name_dist - margin)
    ):
        return "#%d\nign" % (i + 1), "ign"

    # Ingen tillräckligt nära
    else:
        return "#%d\nOkänt" % (i + 1), "unknown"

def add_hard_negative(hard_negatives, person, encoding, backend, image_path=None, file_hash=None):
    """Add a hard negative example for a person with full metadata."""
    if person not in hard_negatives:
        hard_negatives[person] = []
    normalized_encoding = backend.normalize_encoding(encoding)
    hard_negatives[person].append({
        "encoding": normalized_encoding,
        "file": str(image_path.name) if image_path and hasattr(image_path, "name") else str(image_path) if image_path else None,
        "hash": file_hash,
        "backend": backend.backend_name,
        "backend_version": backend.get_model_info().get('model', 'unknown'),
        "created_at": datetime.now().isoformat(),
        "encoding_hash": hashlib.sha1(normalized_encoding.tobytes()).hexdigest()
    })

def user_review_encodings(
    face_encodings, known_faces, ignored_faces, hard_negatives, config, backend,
    image_path=None, preview_path=None, file_hash=None
):
    """
    Terminal-review av hittade ansikten
    """

    if file_hash is None and image_path is not None:
        file_hash = get_file_hash(image_path)

    labels = []
    all_ignored = True
    retry_requested = False
    margin = config["prefer_name_margin"]
    name_thr = config["match_threshold"]
    ignore_thr = config["ignore_distance"]

    def handle_answer(ans, actions, default=None):
        if ans in ("", "enter"):
            return default
        return actions.get(ans)

    for i, encoding in enumerate(face_encodings):
        name = None
        print(f"\nAnsikte #{i + 1}:")
        (best_name, best_name_dist), (best_ignore, best_ignore_dist) = best_matches(
            encoding, known_faces, ignored_faces, hard_negatives, config, backend
        )
        name_confidence = int((1 - best_name_dist) * 100) if best_name_dist is not None else None
        ignore_confidence = int((1 - best_ignore_dist) * 100) if best_ignore_dist is not None else None

        # Alla kommandon är alltid tillgängliga (base_actions)
        # Vi håller koll på vilka som är *relevanta* för att ge felmeddelanden
        base_actions = {
            "i": "ignore",
            "a": "accept_suggestion",
            "r": "edit",
            "n": "retry",
            "o": "show_original",
            "m": "manual",
            "x": "skip",
        }

        # Centraliserad logik
        label_txt, case = get_face_match_status(
            i, best_name, best_name_dist, name_confidence,
            best_ignore, best_ignore_dist, ignore_confidence, config
        )

        # Bestäm vilka actions som är relevanta för detta case
        if case == "uncertain_name":
            prompt_txt = (
                f"↪ Osäkert: {best_name} ({name_confidence}%) / ign ({ignore_confidence}%)\n"
                "[Enter = bekräfta namn, i = ignorera, a = acceptera förslag, r = rätta, n = försök igen, "
                "o = öppna original, m = manuell tilldelning, x = skippa bild] › "
            )
            relevant_actions = {"i", "a", "r", "n", "o", "m", "x"}
            default_action = "name"

        elif case == "uncertain_ign":
            prompt_txt = (
                f"↪ Osäkert: ign ({ignore_confidence}%) / {best_name} ({name_confidence}%)\n"
                "[Enter = bekräfta ignorera, a = acceptera namn, i = ignorera, r = rätta, n = försök igen, "
                "o = öppna original, m = manuell tilldelning, x = skippa bild] › "
            )
            relevant_actions = {"i", "a", "r", "n", "o", "m", "x"}
            default_action = "ignore"

        elif case == "name":
            prompt_txt = (
                f"↪ Föreslaget: {best_name} ({name_confidence}%)\n"
                "[Enter = bekräfta, a = acceptera förslag, r = rätta, n = försök igen, i = ignorera, "
                "o = öppna original, m = manuell tilldelning, x = skippa bild] › "
            )
            relevant_actions = {"a", "r", "n", "i", "o", "m", "x"}
            default_action = "name"

        elif case == "ign":
            prompt_txt = (
                f"↪ Ansiktet liknar ett tidigare ignorerat ({ignore_confidence}%).\n"
                "[Enter = bekräfta ignorera, a = acceptera namn, i = ignorera, r = rätta, n = försök igen, "
                "o = öppna original, m = manuell tilldelning, x = skippa bild] › "
            )
            relevant_actions = {"a", "r", "n", "i", "o", "m", "x"}
            default_action = "ignore"

        else:  # "unknown"
            prompt_txt = (
                "↪ Okänt ansikte. Ange namn (eller 'i' för ignorera, a = acceptera förslag, r = rätta, n = försök igen, "
                "m = manuell tilldelning, o = öppna original, x = skippa bild) › "
            )
            relevant_actions = {"i", "r", "n", "o", "m", "x", "a"}  # 'a' ger felmeddelande
            default_action = "edit"

        while True:
            if default_action == "edit" and prompt_txt.startswith("↪ Okänt ansikte."):
                new_name = input_name(list(known_faces.keys()), prompt_txt)
                ans = new_name.strip()
                # Om användaren skrivit en specialaction istället för namn:
                if ans.lower() in base_actions:
                    action = base_actions[ans.lower()]
                    # Kolla om kommandot är relevant för detta case
                    if ans.lower() not in relevant_actions or (ans.lower() == "a" and not best_name):
                        # Visa felmeddelande
                        if ans.lower() == "a" and not best_name:
                            print("⚠️  Kommandot 'a' (acceptera förslag) kan inte användas - det finns inget förslag.")
                        else:
                            print(f"⚠️  Kommandot '{ans.lower()}' är inte tillgängligt i detta läge.")
                        continue
                elif ans:
                    # Kolla om namnet är ett reserverat kommando
                    if ans.lower() in RESERVED_COMMANDS:
                        print(f"⚠️  '{ans}' är ett reserverat kommando och kan inte användas som namn. Ange ett annat namn.")
                        continue
                    action = "edit"
                else:
                    action = default_action
            else:
                ans = safe_input(prompt_txt).strip().lower()
                action = handle_answer(ans, base_actions, default=default_action)

            # Validera att kommandot är relevant (om det inte är None/default)
            if action and ans and ans != "" and ans.lower() in base_actions:
                # Kontrollera om kommandot är relevant
                if ans.lower() == "a" and action == "accept_suggestion":
                    if not best_name:
                        print("⚠️  Kommandot 'a' (acceptera förslag) kan inte användas - det finns inget förslag.")
                        continue

            if action == "show_original":
                if image_path is not None:
                    export_and_show_original(image_path, config)
                elif preview_path is not None:
                    show_temp_image(preview_path, config, image_path)
                continue
            elif action == "manual":
                handle_manual_add(known_faces, image_path, file_hash, input_name, backend, labels)
                all_ignored = False
                continue
            elif action == "skip":
                return "skipped", []
            elif action == "retry":
                retry_requested = True
                break
            elif action == "accept_suggestion":
                # 'a' kommandot - acceptera best_name om det finns
                if best_name:
                    name = best_name
                    all_ignored = False
                    break
                else:
                    print("⚠️  Det finns inget förslag att acceptera.")
                    continue
            elif action == "edit":
                if not (default_action == "edit" and prompt_txt.startswith("↪ Okänt ansikte.")):
                    new_name = input_name(list(known_faces.keys()))
                # Hantera kommandon som angetts när namnet efterfrågades
                if new_name.lower() in base_actions:
                    # Rekursiv hantering av kommandot
                    action = base_actions[new_name.lower()]
                    if action == "skip":
                        return "skipped", []
                    elif action == "retry":
                        retry_requested = True
                        break
                    elif action == "ignore":
                        normalized_encoding = backend.normalize_encoding(encoding)
                        ignored_faces.append({
                            "encoding": normalized_encoding,
                            "file": str(image_path.name) if image_path and hasattr(image_path, "name") else str(image_path),
                            "hash": file_hash,
                            "backend": backend.backend_name,
                            "backend_version": backend.get_model_info().get('model', 'unknown'),
                            "created_at": datetime.now().isoformat(),
                            "encoding_hash": hashlib.sha1(normalized_encoding.tobytes()).hexdigest()
                        })
                        labels.append({"label": f"#{i+1}\nignorerad", "hash": hashlib.sha1(normalized_encoding.tobytes()).hexdigest()})
                        break
                    elif action == "accept_suggestion":
                        if best_name:
                            name = best_name
                            all_ignored = False
                            break
                        else:
                            print("⚠️  Det finns inget förslag att acceptera.")
                            continue
                    # För andra kommandon, fortsätt loopen
                    continue
                # Kontrollera om namnet är ett reserverat kommando
                if new_name.lower() in RESERVED_COMMANDS:
                    print(f"⚠️  '{new_name}' är ett reserverat kommando och kan inte användas som namn. Ange ett annat namn.")
                    continue
                if new_name:
                    name = new_name
                    all_ignored = False
                    # --- Hard negative: Spara encoding som hard negative för best_name om den felaktigt föreslogs! ---
                    if best_name and name != best_name:
                        add_hard_negative(hard_negatives, best_name, encoding, backend, image_path, file_hash)
                    break
            elif action == "ignore":
                normalized_encoding = backend.normalize_encoding(encoding)
                ignored_faces.append({
                    "encoding": normalized_encoding,
                    "file": str(image_path.name) if image_path and hasattr(image_path, "name") else str(image_path),
                    "hash": file_hash,
                    "backend": backend.backend_name,
                    "backend_version": backend.get_model_info().get('model', 'unknown'),
                    "created_at": datetime.now().isoformat(),
                    "encoding_hash": hashlib.sha1(normalized_encoding.tobytes()).hexdigest()
                })
                labels.append({"label": f"#{i+1}\nignorerad", "hash": hashlib.sha1(normalized_encoding.tobytes()).hexdigest()})
                break
            elif action == "name":
                name = best_name if best_name else input_name(list(known_faces.keys()))
                # Kontrollera om namnet är ett reserverat kommando
                if name and name.lower() in RESERVED_COMMANDS:
                    print(f"⚠️  '{name}' är ett reserverat kommando och kan inte användas som namn. Ange ett annat namn.")
                    continue
                all_ignored = False
                break

        if retry_requested:
            break
        if name is not None and name.lower() not in RESERVED_COMMANDS:
            if name not in known_faces:
                known_faces[name] = []
            normalized_encoding = backend.normalize_encoding(encoding)
            known_faces[name].append({
                "encoding": normalized_encoding,
                "file": str(image_path.name) if image_path is not None and hasattr(image_path, "name") else str(image_path),
                "hash": file_hash,
                "backend": backend.backend_name,
                "backend_version": backend.get_model_info().get('model', 'unknown'),
                "created_at": datetime.now().isoformat(),
                "encoding_hash": hashlib.sha1(normalized_encoding.tobytes()).hexdigest()
            })
            labels.append({"label": f"#{i+1}\n{name}", "hash": hashlib.sha1(normalized_encoding.tobytes()).hexdigest()})

    if retry_requested:
        logging.debug(f"[REVIEW] Retry ombett, återgår till anropare")
        return "retry", []
    if all_ignored:
        logging.debug(f"[REVIEW] Alla ansikten ignorerade; returnerar 'all_ignored'.")
        return "all_ignored", []
    logging.debug(f"[REVIEW] Alla ansikten granskade, returnerar 'ok'.")
    return "ok", labels

def box_overlaps_with_buffer(b1, b2, buffer=40):
    l1, t1, r1, b1_ = b1
    l2, t2, r2, b2_ = b2
    return not (r1 + buffer <= l2 - buffer or
                l1 - buffer >= r2 + buffer or
                b1_ + buffer <= t2 - buffer or
                t1 - buffer >= b2_ + buffer)

def robust_word_wrap(label_text, max_label_width, draw, font):
    lines = []
    text = label_text
    while text:
        for cut in range(len(text), 0, -1):
            trial = text[:cut]
            bbox = draw.textbbox((0, 0), trial, font=font)
            line_width = bbox[2] - bbox[0]
            if line_width <= max_label_width or cut == 1:
                lines.append(trial.strip())
                text = text[cut:].lstrip()
                break
    return lines


# === Funktion för att skapa tempbild med etiketter ===
def create_labeled_image(rgb_image, face_locations, labels, config, suffix=""):

    from PIL import Image

    font_size = max(10, rgb_image.shape[1] // config.get("font_size_factor"))
    font_path = fm.findfont(fm.FontProperties(family="DejaVu Sans"))
    font = ImageFont.truetype(font_path, font_size)
    bg_color = tuple(config.get("label_bg_color"))
    text_color = tuple(config.get("label_text_color"))

    orig_height, orig_width = rgb_image.shape[0:2]
    max_label_width = orig_width // 3
    margin = 50
    buffer = 40  # px skyddszon runt alla lådor

    # Hjälpfunktioner
    # Dummy draw for measuring text size
    draw_temp = ImageDraw.Draw(Image.new("RGB", (orig_width, orig_height)), "RGBA")
    placements = []
    placed_boxes = []

    for i, (top, right, bottom, left) in enumerate(face_locations):
        face_box = (left, top, right, bottom)
        placed_boxes.append(face_box)

        label_text = "{} {}".format(labels[i].split('\n')[0], labels[i].split('\n')[1]) if "\n" in labels[i] else labels[i]
        lines = robust_word_wrap(label_text, max_label_width, draw_temp, font)
        line_sizes = [draw_temp.textbbox((0, 0), line, font=font) for line in lines]
        text_width = max(b[2] - b[0] for b in line_sizes) + 10
        text_height = font_size * len(lines) + 4

        # Siffran, ovanför ansiktslådan om plats
        num_font_size = max(12, font_size // 2)
        num_font = ImageFont.truetype(font_path, num_font_size)
        num_text = f"#{i+1}"
        num_text_bbox = draw_temp.textbbox((0, 0), num_text, font=num_font)
        num_text_w = num_text_bbox[2] - num_text_bbox[0]
        num_text_h = num_text_bbox[3] - num_text_bbox[1]
        num_x = left
        num_y = top - num_text_h - 4
        num_box = (num_x, num_y, num_x + num_text_w, num_y + num_text_h)

        # ----- Hitta etikettposition -----
        found = False
        # Pröva ringar/cirklar längre och längre bort
        cx = (left + right) // 2
        cy = (top + bottom) // 2
        for radius in range(max((bottom-top), (right-left)) + margin, max(orig_width, orig_height) * 2, 25):
            for angle in range(0, 360, 10):
                radians = math.radians(angle)
                lx = int(cx + radius * math.cos(radians) - text_width // 2)
                ly = int(cy + radius * math.sin(radians) - text_height // 2)
                label_box = (lx, ly, lx + text_width, ly + text_height)
                # Får inte krocka med någon befintlig låda (inkl. buffer)
                collision = False
                for box in placed_boxes:
                    if box_overlaps_with_buffer(label_box, box, buffer):
                        collision = True
                        break
                if not collision:
                    found = True
                    break
            if found:
                break
        # Om ingen plats finns ens utanför – låt etiketten ligga långt ut (canvas expanderas sen)
        if not found:
            lx = -text_width - margin
            ly = -text_height - margin
            label_box = (lx, ly, lx + text_width, ly + text_height)
        placed_boxes.append(label_box)
        placements.append({
            "face_box": face_box,
            "label_box": label_box,
            "num_box": num_box,
            "lines": lines,
            "num_text": num_text,
            "num_font": num_font,
            "text_width": text_width,
            "text_height": text_height,
            "label_pos": (lx, ly),
        })

    # 2. Beräkna nödvändigt canvas-storlek utifrån alla etikettboxar
    min_x = 0
    min_y = 0
    max_x = orig_width
    max_y = orig_height
    for p in placements:
        for box in [p["label_box"], p["num_box"]]:
            min_x = min(min_x, box[0])
            min_y = min(min_y, box[1])
            max_x = max(max_x, box[2])
            max_y = max(max_y, box[3])
    offset_x = -min_x
    offset_y = -min_y
    canvas_width = max_x - min_x
    canvas_height = max_y - min_y

    canvas = Image.new("RGB", (canvas_width, canvas_height), (20, 20, 20))
    canvas.paste(Image.fromarray(rgb_image), (offset_x, offset_y))
    draw = ImageDraw.Draw(canvas, "RGBA")

    # Rita allt på nya canvasen
    for p in placements:
        # Ansiktslåda
        face_box = tuple(x + offset if i % 2 == 0 else x + offset_y for i, (x, offset) in enumerate(zip(p["face_box"], (offset_x, offset_y, offset_x, offset_y))))
        draw.rectangle([face_box[0], face_box[1], face_box[2], face_box[3]],
                       outline="red",
                       width=config.get("rectangle_thickness", 6))

        # Etikett
        lx, ly = p["label_pos"]
        lx += offset_x
        ly += offset_y
        draw.rectangle([lx, ly, lx + p["text_width"], ly + p["text_height"]], fill=bg_color)
        y_offset = 2
        for line in p["lines"]:
            draw.text((lx + 5, ly + y_offset), line, fill=text_color, font=font)
            y_offset += font_size

        # Nummer
        nb = p["num_box"]
        nb_off = (nb[0] + offset_x, nb[1] + offset_y, nb[2] + offset_x, nb[3] + offset_y)
        draw.rectangle(nb_off, fill=(0, 0, 0, 180))
        draw.text((nb_off[0], nb_off[1]), p["num_text"], fill=(255,255,0), font=p["num_font"])

        # Pil
        face_cx = (face_box[0] + face_box[2]) // 2
        face_cy = (face_box[1] + face_box[3]) // 2
        label_cx = lx + p["text_width"] // 2
        label_cy = ly + p["text_height"] // 2
        draw.line([(face_cx, face_cy), (label_cx, label_cy)], fill="yellow", width=2)

    temp_dir = os.path.dirname(config.get("temp_image_path", "/tmp/hitta_ansikten_preview.jpg"))
    temp_prefix = "hitta_ansikten_preview"
    temp_suffix = f"{suffix}.jpg" if suffix else ".jpg"

    with tempfile.NamedTemporaryFile(prefix=temp_prefix, suffix=temp_suffix, dir=temp_dir, delete=False) as tmp:
        canvas.save(tmp.name, format="JPEG")
        return tmp.name

# === Backend threshold helper ===
def _get_backend_thresholds(config, backend):
    """
    Get appropriate thresholds for current backend.

    Args:
        config: Full config dict
        backend: FaceBackend instance

    Returns:
        Dict with 'match_threshold', 'ignore_distance', 'hard_negative_distance'
    """
    threshold_mode = config.get('threshold_mode', 'auto')

    if threshold_mode == 'manual':
        # Use backend-specific thresholds when available
        backend_thresholds = config.get('backend_thresholds', {})
        if backend.backend_name in backend_thresholds:
            return backend_thresholds[backend.backend_name]

        # Fallback: log warning and use top-level config values
        logging.warning(
            f"Manual threshold mode: no thresholds configured for backend '{backend.backend_name}'; "
            f"falling back to top-level threshold values which may not match this "
            f"backend's distance metric."
        )
        return {
            'match_threshold': config.get('match_threshold', 0.6),
            'ignore_distance': config.get('ignore_distance', 0.5),
            'hard_negative_distance': config.get('hard_negative_distance', 0.45)
        }
    else:
        # Auto mode: prefer backend-specific thresholds, then adjust by distance metric
        backend_thresholds = config.get('backend_thresholds', {})
        backend_specific = backend_thresholds.get(backend.backend_name)
        if backend_specific is not None:
            return backend_specific

        # Fallback based on backend distance metric
        distance_metric = getattr(backend, 'distance_metric', 'euclidean')

        # Default thresholds for Euclidean-like metrics (preserves existing behavior)
        default_match = 0.6
        default_ignore = 0.5
        default_hard_negative = 0.45

        # For cosine distance, typical thresholds are lower (e.g. ~0.4)
        if isinstance(distance_metric, str) and 'cos' in distance_metric.lower():
            default_match = 0.4
            default_ignore = 0.35
            default_hard_negative = 0.32

        return {
            'match_threshold': config.get('match_threshold', default_match),
            'ignore_distance': config.get('ignore_distance', default_ignore),
            'hard_negative_distance': config.get('hard_negative_distance', default_hard_negative)
        }


# === Beräkna avstånd till kända encodings ===
def best_matches(encoding, known_faces, ignored_faces, hard_negatives, config, backend: FaceBackend):
    """
    Find best matching person and ignore candidate using backend.

    Args:
        encoding: Face encoding to match
        known_faces: Dict of {name: [encoding_entries]}
        ignored_faces: List of ignored encoding entries
        hard_negatives: Dict of {name: [hard_negative_entries]}
        config: Config dict
        backend: FaceBackend instance

    Returns:
        (best_name, best_name_dist), (best_ignore_idx, best_ignore_dist)
    """
    import numpy as np

    best_name = None
    best_name_dist = None
    best_ignore_idx = None
    best_ignore_dist = None

    # Get backend-appropriate thresholds
    thresholds = _get_backend_thresholds(config, backend)
    hard_negative_thr = thresholds.get('hard_negative_distance', 0.45)

    # Match against known faces (with backend filtering)
    for name, entries in known_faces.items():
        # Filter encodings by backend
        encs = []
        for entry in entries:
            if isinstance(entry, dict):
                entry_enc = entry.get("encoding")
                entry_backend = entry.get("backend", "dlib")
            else:
                # Legacy numpy array
                entry_enc = entry
                entry_backend = "dlib"

            # Only match against same backend
            if entry_enc is not None and entry_backend == backend.backend_name:
                if isinstance(entry_enc, np.ndarray):
                    encs.append(entry_enc)

        if not encs:
            continue  # No encodings for this backend

        # Check hard negatives (same backend filtering)
        hard_negs = []
        if hard_negatives and name in hard_negatives:
            for neg in hard_negatives[name]:
                if isinstance(neg, dict):
                    neg_enc = neg.get("encoding")
                    neg_backend = neg.get("backend", "dlib")
                else:
                    neg_enc = neg
                    neg_backend = "dlib"

                if neg_enc is not None and neg_backend == backend.backend_name:
                    if isinstance(neg_enc, np.ndarray):
                        hard_negs.append(neg_enc)

        # Check if encoding matches hard negatives
        is_hard_negative = False
        if hard_negs:
            neg_dists = backend.compute_distances(np.array(hard_negs), encoding)
            if np.min(neg_dists) < hard_negative_thr:
                is_hard_negative = True

        if is_hard_negative:
            continue  # Skip this person

        # Compute distances using backend
        dists = backend.compute_distances(np.array(encs), encoding)
        min_dist = np.min(dists)

        if best_name_dist is None or min_dist < best_name_dist:
            best_name_dist = min_dist
            best_name = name

    # Match against ignored faces (with backend filtering)
    ignored_encs = []
    for entry in ignored_faces:
        if isinstance(entry, dict):
            entry_enc = entry.get("encoding")
            entry_backend = entry.get("backend", "dlib")
        else:
            entry_enc = entry
            entry_backend = "dlib"

        if entry_enc is not None and entry_backend == backend.backend_name:
            if isinstance(entry_enc, np.ndarray):
                ignored_encs.append(entry_enc)

    if ignored_encs:
        dists = backend.compute_distances(np.array(ignored_encs), encoding)
        min_dist = np.min(dists)
        best_ignore_dist = min_dist
        best_ignore_idx = int(np.argmin(dists))
    else:
        best_ignore_dist = None
        best_ignore_idx = None

    return (best_name, best_name_dist), (best_ignore_idx, best_ignore_dist)

def load_and_resize_raw(image_path, max_dim=None):
    """
    Läser och eventuellt nedskalar RAW-bild till max_dim (längsta sida).
    Om max_dim=None returneras full originalstorlek.
    """
    with rawpy.imread(str(image_path)) as raw:
        rgb = raw.postprocess()
    if max_dim and max(rgb.shape[0], rgb.shape[1]) > max_dim:
        scale = max_dim / max(rgb.shape[0], rgb.shape[1])
        rgb = (Image.fromarray(rgb)
               .resize((int(rgb.shape[1] * scale), int(rgb.shape[0] * scale)), Image.LANCZOS))
        rgb = np.array(rgb)
    return rgb

def face_detection_attempt(rgb, model, upsample, backend: FaceBackend):
    """
    Detect faces using configured backend.

    Args:
        rgb: RGB image array
        model: Detection model hint ('hog', 'cnn')
        upsample: Upsampling factor
        backend: FaceBackend instance

    Returns:
        (face_locations, face_encodings)
    """
    t0 = time.time()
    logging.debug(f"[FACEDETECT] begins: backend={backend.backend_name}, model={model}, upsample={upsample}")

    face_locations, face_encodings = backend.detect_faces(rgb, model, upsample)

    t1 = time.time()
    logging.debug(f"[FACEDETECT] Complete: {len(face_locations)} faces found in {t1-t0:.2f}s")

    return face_locations, face_encodings

def input_name(known_names, prompt_txt="Ange namn (eller 'i' för ignorera, n = försök igen, x = skippa bild) › "):
    """
    Ber användaren om ett namn med autocomplete.
    Reserverade kommandon (i, a, r, n, o, m, x) returneras som är för vidare hantering.
    """
    completer = WordCompleter(sorted(known_names), ignore_case=True, sentence=True)
    try:
        name = prompt(prompt_txt, completer=completer)
        return name.strip()
    except (KeyboardInterrupt, EOFError):
        print("\n⏹ Avbruten. Programmet avslutas.")
        sys.exit(0)


def remove_encodings_for_file(known_faces, ignored_faces, hard_negatives, identifier):
    """
    Tar bort ALLA encodings (via hash) som mappats från just denna fil.
    identifier kan vara filnamn (str), hash (str), eller lista av dessa.
    Returnerar antal borttagna encodings.
    """
    log = load_attempt_log()
    hashes_to_remove = []
    labels_by_hash = {}
    # Stöd för flera identifierare
    if isinstance(identifier, str):
        identifiers = [identifier]
    else:
        identifiers = list(identifier)
    # Samla hashar från alla labels_per_attempt för matchande entry
    for entry in log:
        entry_fname = Path(entry.get("filename", "")).name
        entry_hash = entry.get("file_hash")
        match = entry_fname in identifiers or (entry_hash and entry_hash in identifiers)
        if match:
            for attempt in entry.get("labels_per_attempt", []):
                for lbl in attempt:
                    if isinstance(lbl, dict) and "hash" in lbl:
                        hashes_to_remove.append(lbl["hash"])
                        labelstr = lbl.get("label", "")
                        namn = labelstr.split("\n")[1] if "\n" in labelstr else None
                        labels_by_hash[lbl["hash"]] = namn
    # Ta bort encodings från ignored_faces (matcha via hash)
    removed = 0
    for hashval in hashes_to_remove:
        idx_to_del = None
        for idx, enc in enumerate(ignored_faces):
            enc_hash = hash_encoding(enc)
            # Skip corrupted encodings (None hash)
            if enc_hash is not None and enc_hash == hashval:
                idx_to_del = idx
                break
        if idx_to_del is not None:
            del ignored_faces[idx_to_del]
            removed += 1
    # Ta bort från known_faces
    for hashval, namn in labels_by_hash.items():
        if namn and namn != "ignorerad" and namn in known_faces:
            idx_to_del = None
            for idx, enc in enumerate(known_faces[namn]):
                enc_hash = hash_encoding(enc)
                # Skip corrupted encodings (None hash)
                if enc_hash is not None and enc_hash == hashval:
                    idx_to_del = idx
                    break
            if idx_to_del is not None:
                del known_faces[namn][idx_to_del]
                removed += 1
    return removed

def preprocess_image(
    image_path,
    known_faces,
    ignored_faces,
    hard_negatives,
    config,
    backend,
    max_attempts=3,
    attempts_so_far=None
):
    """
    Förbehandlar en bild och returnerar en lista av attempt-resultat.
    Om attempts_so_far anges (lista), används befintliga attempts och endast saknade attempts (index >= len(attempts_so_far)) körs.

    Args:
        backend: FaceBackend instance for face detection and encoding
    """
    fname = str(image_path)
    logging.debug(f"[PREPROCESS image][{fname}] start")

    # Check if file exists before preprocessing
    if not Path(image_path).exists():
        logging.warning(f"[PREPROCESS image][SKIP][{fname}] File does not exist, skipping")
        return []

    try:
        max_down = config.get("max_downsample_px")
        max_mid = config.get("max_midsample_px")
        max_full = config.get("max_fullres_px")
        rgb_down = load_and_resize_raw(image_path, max_down)
        rgb_mid = load_and_resize_raw(image_path, max_mid)
        rgb_full = load_and_resize_raw(image_path, max_full)

        attempt_settings = get_attempt_settings(config, rgb_down, rgb_mid, rgb_full, backend)
    except Exception as e:
        logging.warning(f"[RAWREAD][SKIP][{fname}] Kunde inte öppna {fname}: {e}")
        return []

    if attempts_so_far is None:
        attempts_so_far = []

    attempt_results = list(attempts_so_far)  # Kopiera så vi inte muterar input
    start_idx = len(attempt_results)
    total_attempts = min(max_attempts, len(attempt_settings))

    for attempt_idx in range(start_idx, total_attempts):
        setting = attempt_settings[attempt_idx]
        rgb = setting["rgb_img"]
        t0 = time.time()
        logging.debug(f"[PREPROCESS image][{fname}] Attempt {attempt_idx}: start")
        logging.debug(f"[PREPROCESS image][{fname}] Attempt {attempt_idx}: face_detection_attempt")
        face_locations, face_encodings = face_detection_attempt(
            rgb, setting["model"], setting["upsample"], backend
        )
        logging.debug(f"[PREPROCESS image][{fname}] Attempt {attempt_idx}: label_preview_for_encodings")
        preview_labels = label_preview_for_encodings(
            face_encodings, known_faces, ignored_faces, hard_negatives, config, backend
        )
        logging.debug(f"[PREPROCESS image][{fname}] Attempt {attempt_idx}: create_labeled_image")
        preview_path = create_labeled_image(
            rgb, face_locations, preview_labels, config, suffix=f"_preview_{attempt_idx}"
        )
        elapsed = time.time() - t0
        logging.debug(f"[PREPROCESS image][{fname}] Attempt {attempt_idx}: done ({elapsed:.2f}s)")

        attempt_results.append({
            "attempt_index": attempt_idx,
            "model": setting["model"],
            "backend": backend.backend_name,
            "backend_version": backend.get_model_info().get('model', 'unknown'),
            "upsample": setting["upsample"],
            "scale_label": setting["scale_label"],
            "scale_px": setting["scale_px"],
            "time_seconds": round(elapsed, 3),
            "faces_found": len(face_encodings),
            "face_locations": face_locations,
            "face_encodings": face_encodings,
            "preview_labels": preview_labels,
            "preview_path": preview_path,
        })

        if attempt_idx + 1 >= max_attempts:
            break

    logging.debug(f"[PREPROCESS image][{fname}]: end")
    return attempt_results


def main_process_image_loop(image_path, known_faces, ignored_faces, hard_negatives,
                            config, backend, attempt_results):
    """
    Review-loop för EN attempt (sista) för en redan preprocessad bild.

    Args:
        backend: FaceBackend instance
    """
    # Check if file exists before review
    if not Path(image_path).exists():
        logging.warning(f"[REVIEW][SKIP][{image_path}] File does not exist, skipping review")
        return "skipped"
    
    attempt_idx = len(attempt_results) - 1
    attempts_stats = []
    used_attempt = None
    review_results = []
    labels_per_attempt = []
    file_hash = get_file_hash(image_path)
    max_possible_attempts = config.get("max_attempts", MAX_ATTEMPTS)

    res = attempt_results[attempt_idx]
    print(
        f"⚙️  Försök {attempt_idx + 1}: model={res['model']}, upsample={res['upsample']}, "
        f"scale={res['scale_label']} ({res['scale_px']}px)"
    )
    face_encodings = res["face_encodings"]
    face_locations = res["face_locations"]
    preview_path = res["preview_path"]
    elapsed = res["time_seconds"]

    logging.debug(
        f"[ATTEMPT] Försök {attempt_idx + 1}: {res['model']}, upsample={res['upsample']}, "
        f"scale={res['scale_label']}, tid: {elapsed:.2f} s, antal ansikten: {len(face_locations)}"
    )
    attempts_stats.append({
        "attempt_index": attempt_idx,
        "model": res["model"],
        "backend": backend.backend_name,
        "backend_version": backend.get_model_info().get('model', 'unknown'),
        "upsample": res["upsample"],
        "scale_label": res["scale_label"],
        "scale_px": res["scale_px"],
        "time_seconds": elapsed,
        "faces_found": len(face_encodings),
    })

    import shutil
    ORDINARY_PREVIEW_PATH = config.get("ordinary_preview_path", "/tmp/hitta_ansikten_preview.jpg")
    try:
        shutil.copy(preview_path, ORDINARY_PREVIEW_PATH)
    except Exception as e:
        print(f"[WARN] Kunde inte kopiera preview till {ORDINARY_PREVIEW_PATH}: {e}")
    show_temp_image(ORDINARY_PREVIEW_PATH, config, image_path)

    if face_encodings:
        review_result, labels = user_review_encodings(
            face_encodings, known_faces, ignored_faces, hard_negatives, config, backend,
            image_path, preview_path, file_hash
        )
        review_results.append(review_result)
        labels_per_attempt.append(labels)

        if review_result == "skipped":
            log_attempt_stats(
                image_path, attempts_stats, used_attempt, BASE_DIR,
                review_results=review_results, labels_per_attempt=labels_per_attempt,
                file_hash=file_hash
            )
            return "skipped"
        if review_result == "retry":
            # main() kommer anropa denna igen vid nästa attempt
            return "retry"
        if review_result == "all_ignored":
            return "all_ignored"
        if review_result == "ok":
            used_attempt = attempt_idx
            log_attempt_stats(
                image_path, attempts_stats, used_attempt, BASE_DIR,
                review_results=review_results,
                labels_per_attempt=labels_per_attempt,
                file_hash=file_hash
            )
            return "ok"
    else:
        # Inga ansikten i detta försök
        review_results.append("no_faces")
        labels_per_attempt.append([])

        ans = safe_input("⚠️  Fortsätta försöka? [Enter = ja, n = försök nästa nivå, x = hoppa över, m = manuell tilldelning] › ").strip().lower()
        if ans == "x":
            log_attempt_stats(
                image_path, attempts_stats, used_attempt, BASE_DIR,
                review_results=review_results,
                labels_per_attempt=labels_per_attempt,
                file_hash=file_hash
            )
            return "skipped"
        elif ans == "m":
            handle_manual_add(known_faces, image_path, file_hash, input_name, backend)
            review_results.append("ok")
            log_attempt_stats(
                image_path, attempts_stats, used_attempt, BASE_DIR,
                review_results=review_results,
                labels_per_attempt=labels_per_attempt,
                file_hash=file_hash
            )
            # processed_files läggs till i main()
            return "ok"
        elif ans == "n" or ans == "":
            # main() kommer anropa denna igen vid nästa attempt
            return "retry"

    # Om attempts är slut (main() kan tolka detta som "gå vidare")
    if attempt_idx + 1 == max_possible_attempts:
        print(f"⏭ Inga ansikten kunde hittas i {image_path.name} , hoppar över.")
        log_attempt_stats(
            image_path, attempts_stats, None, BASE_DIR,
            review_results=review_results,
            labels_per_attempt=labels_per_attempt,
            file_hash=file_hash
        )
        return "no_faces"
    return "retry"

def process_image(image_path, known_faces, ignored_faces, hard_negatives, config, backend):
    """Single-image processing wrapper."""
    attempt_results = preprocess_image(image_path, known_faces, ignored_faces,
                                       hard_negatives, config, backend, max_attempts=1)

    return main_process_image_loop(image_path, known_faces, ignored_faces, hard_negatives,
                                   config, backend, attempt_results)


def extract_prefix_suffix(fname):
    """
    Returnera (prefix, suffix) där prefix = YYMMDD_HHMMSS eller YYMMDD_HHMMSS-2,
    suffix = .NEF
    """
    m = re.match(r"^(\d{6}_\d{6}(?:-\d+)?)(?:_[^.]*)?(\.NEF)$", fname, re.IGNORECASE)
    if not m:
        return None, None
    return m.group(1), m.group(2)

def is_unrenamed(fname):
    """Returnera True om filnamn är YYMMDD_HHMMSS.NEF eller YYMMDD_HHMMSS-1.NEF etc."""
    prefix, suffix = extract_prefix_suffix(fname)
    return bool(prefix and suffix)

def collect_persons_for_files(filelist, known_faces, processed_files=None, attempt_log=None):
    """
    Returnera dict: { filename: [namn, ...] }
    1) Primärt: encodings.pkl – direkt filmatchning (och/eller hash om fil ej hittas)
    2) Sekundärt: encodings.pkl – hashmatchning
    3) Tertiärt: attempt_stats – som fallback
    """
    import hashlib
    from pathlib import Path

    # --- Bygg index för encodings.pkl: filnamn→namn, hash→namn ---
    file_to_persons = {}    # filnamn (basename) → [namn, ...]
    hash_to_persons = {}    # hash → [namn, ...]

    # Först, indexera encodings.pkl på både 'file' och 'hash'
    for name, entries in known_faces.items():
        for entry in entries:
            if isinstance(entry, dict):
                f = entry.get("file")
                h = entry.get("hash")
                if f:
                    f = Path(f).name  # endast basename
                    file_to_persons.setdefault(f, []).append(name)
                if h:
                    hash_to_persons.setdefault(h, []).append(name)
            # gamla formatet (np.ndarray) kan ej kopplas

    # --- Bygg hash-mapp för aktuella filer ---
    filehash_map = {}  # fname (basename) → hash
    for f in filelist:
        fpath = Path(f)
        h = get_file_hash(fpath)
        filehash_map[fpath.name] = h

    # --- Index för processed_files (kan ge extra säkerhet) ---
    if processed_files is None:
        processed_files = []
    processed_name_to_hash = {Path(x['name']).name: x.get('hash') for x in processed_files if isinstance(x, dict) and x.get('name')}

    # --- Ladda attempts-logg för fallback ---
    if attempt_log is None:
        attempt_log = load_attempt_log()

    # --- Ladda attempts som fallback: filename→labels ---
    stats_map = {}
    for entry in attempt_log:
        fn = Path(entry.get("filename", "")).name
        if entry.get("used_attempt") is not None and entry.get("review_results"):
            idx = entry["used_attempt"]
            if idx < len(entry.get("labels_per_attempt", [])):
                res = entry["review_results"][idx]
                labels = entry["labels_per_attempt"][idx]
                if res == "ok" and labels:
                    # Personnamn ur label: "#1\nNamn"
                    persons = []
                    for lbl in labels:
                        label = lbl["label"] if isinstance(lbl, dict) else lbl
                        if "\n" in label:
                            namn = label.split("\n", 1)[1]
                            if namn.lower() not in ("ignorerad", "ign", "okänt", "okant"):
                                persons.append(namn)
                    if persons:
                        stats_map[fn] = persons

    # --- Samla personer för varje fil ---
    result = {}
    for f in filelist:
        fname = Path(f).name
        h = filehash_map.get(fname) or processed_name_to_hash.get(fname)
        # 1. Försök filnamn (encodings.pkl)
        persons = file_to_persons.get(fname, [])
        # 2. Annars försök hash (encodings.pkl)
        if not persons and h:
            persons = hash_to_persons.get(h, [])
        # 3. Annars försök attempts-logg (fallback)
        if not persons:
            persons = stats_map.get(fname, [])
        result[fname] = persons
    return result

def normalize_name(name):
    # Tar bort diakritik och konverterar t.ex. Källa → Kalla, François → Francois
    n = unicodedata.normalize('NFKD', name)
    n = "".join(c for c in n if not unicodedata.combining(c))
    # Om du vill: ta även bort andra icke-bokstäver (ej nödvändigt om du vill ha ÅÄÖ → AAOO, etc)
    return n

def split_fornamn_efternamn(namn):
    # "Edvin Twedmark" => "Edvin", "Twedmark"
    parts = namn.strip().split()
    if len(parts) < 2:
        return parts[0], ""
    return parts[0], " ".join(parts[1:])

def resolve_fornamn_dubletter(all_persons):
    """
    all_persons: lista av alla personnamn (kan förekomma flera gånger)
    Returnerar dict namn → kortnamn (bara förnamn, eller förnamn+efternamnsbokstav om flera delar efternamn).
    """
    # Skapa map förnamn -> set av fulla namn (dvs. efternamn)
    fornamn_map = {}
    namn_map = {}
    for namn in set(all_persons):
        fornamn, efternamn = split_fornamn_efternamn(namn)
        if fornamn not in fornamn_map:
            fornamn_map[fornamn] = set()
        fornamn_map[fornamn].add(efternamn)
        namn_map[namn] = (fornamn, efternamn)
    # Bestäm för varje namn: bara förnamn om unikt, annars förnamn+efternamnsbokstav(ar)
    kortnamn = {}
    for namn, (fornamn, efternamn) in namn_map.items():
        efternamnset = fornamn_map[fornamn] - {""}
        if len(efternamnset) <= 1:
            # Endast ett efternamn för detta förnamn → endast förnamn behövs
            kortnamn[namn] = fornamn
        else:
            # Flera olika efternamn: bygg så många tecken från efternamn som krävs
            andra_efternamn = sorted(efternamnset - {efternamn})
            prefixlen = 1
            while any(efternamn[:prefixlen] == andra[:prefixlen] for andra in andra_efternamn):
                prefixlen += 1
            kortnamn[namn] = fornamn + (efternamn[:prefixlen] if efternamn else "")
    return kortnamn

def build_new_filename(fname, personer, namnmap):
    prefix, suffix = extract_prefix_suffix(fname)
    if not (prefix and suffix):
        return None
    fornamn_lista = []
    for namn in personer:
        kort = namnmap.get(namn)
        if kort:
            fornamn_lista.append(normalize_name(kort))
    if not fornamn_lista:
        return None
    namnstr = ",_".join(fornamn_lista)
    return f"{prefix}_{namnstr}{suffix}"

def is_file_processed(path, processed_files):
    """Kolla om filen redan är processad, via namn ELLER hash."""
    path_name = Path(path).name if not isinstance(path, str) else path
    path_hash = None
    # Snabbt: finns namn redan?
    for entry in processed_files:
        ename = entry.get("name") if isinstance(entry, dict) else entry
        if ename == path_name:
            return True
    # Kolla mot hash om inte namn matchade
    try:
        with open(path, "rb") as f:
            import hashlib
            path_hash = hashlib.sha1(f.read()).hexdigest()
    except Exception:
        pass
    if path_hash:
        for entry in processed_files:
            ehash = entry.get("hash") if isinstance(entry, dict) else None
            if ehash and ehash == path_hash:
                return True
    return False

def rename_files(filelist, known_faces, processed_files, simulate=True, allow_renamed=False, only_processed=False):
    # Filtrera enligt regler
    out_files = []
    for f in filelist:
        # Här: använd alltid path, inte bara namn!
        if only_processed and not is_file_processed(f, processed_files):
            continue
        fname = Path(f).name
        if not allow_renamed and not is_unrenamed(fname):
            continue
        out_files.append(f)
    if not out_files:
        print("Inga filer att byta namn på enligt villkor.")
        return
    # Samla alla personer för alla filer
    persons_per_file = collect_persons_for_files(out_files, known_faces)
    all_persons = [namn for pers in persons_per_file.values() for namn in pers]
    # Bygg förnamn/initialmap
    namnmap = resolve_fornamn_dubletter(all_persons)
    # För varje fil, bygg nytt namn
    for orig in out_files:
        fname = Path(orig).name
        personer = persons_per_file.get(fname, [])
        if not personer:
            print(f"Ingen person hittades för {fname}; hoppar över.")
            continue
        nytt = build_new_filename(fname, personer, namnmap)
        if not nytt or nytt == fname:
            print(f"{fname}: inget nytt namn att sätta.")
            continue
        dest = str(Path(orig).parent / nytt)
        if Path(dest).exists() and Path(dest) != Path(orig):
            print(f"⚠️  {dest} finns redan, hoppar över!")
            continue
        if simulate:
            print(f"[SIMULATE] {os.path.basename(orig)} → {os.path.basename(dest)}")
        else:
            print(f"{os.path.basename(orig)} → {os.path.basename(dest)}")
            os.rename(orig, dest)

def cleanup_tmp_previews():
    for path in glob.glob("/tmp/hitta_ansikten_*"):
        try:
            os.remove(path)
        except Exception:
            pass  # Ignorera ev. misslyckanden

# === Graceful Exit ===
def signal_handler(sig, frame):
    print("\n⏹ Avbruten. Programmet avslutas.")
    cleanup_tmp_previews()
    sys.exit(0)

def print_help():
    print(
        """
hitta_ansikten.py - Ansiktsigenkänning och filnamnsbatchning

Användning:
  hitta_ansikten.py [ALTERNATIV] [FILGLOBBER ELLER KATALOGER]

Standardläge:
  Processar angivna bilder och bygger/uppdaterar ansiktsdatabas.

Flaggor:

  -h, --help          Visa denna hjälptext och avsluta.

  --archive           Arkivera och rotera statistiklogg.

  --fix <GLOBB>       Ta bort tidigare ansiktsmappningar för filen/filerna och bearbeta om dem.

  --rename, -r        Byt namn på filer enligt identifierade personer (kräver bearbetning först).
  --simulate, -s      Simulera omdöpning, inga filer ändras på disk.
  --rename-named      Tillåt omdöpning av redan omdöpta filer.
  --processed         Endast omdöpning av redan processade filer (inga nya bearbetas).

Exempel:

  hitta_ansikten.py 250612*.NEF
      Bearbetar alla NEF-bilder som matchar mönstret 250612*.

  hitta_ansikten.py --rename 250612*.NEF
      Bearbetar först ej processade bilder och döper sedan om alla matchande filer efter personnamn.

  hitta_ansikten.py --rename --simulate 250612*.NEF
      Visar vad som skulle döpas om – ändrar inget på disk.

  hitta_ansikten.py --fix 250612_153040.NEF
      Nollställer all mappning för filen, och bearbetar om den från början.

Notera:  
- Filnamnformat som förväntas: YYMMDD_HHMMSS[ev. -N][ev. _namn].NEF  
- Personnamn extraheras från ansiktsdatabasen, och omdöpning utförs först när hela batchen är processad.

"""
    )
signal.signal(signal.SIGINT, signal_handler)


def add_to_processed_files(path, processed_files):
    """Lägg till en ny fil sist i listan, med både hash och namn."""
    import hashlib
    try:
        with open(path, "rb") as f:
            h = hashlib.sha1(f.read()).hexdigest()
    except Exception:
        h = None
    processed_files.append({"name": path.name, "hash": h})

<<<<<<< HEAD

def _cache_file(path):
    """Return the cache file path for a given image path."""
    CACHE_DIR.mkdir(exist_ok=True)
    h = hashlib.sha1(str(path).encode()).hexdigest()
    return CACHE_DIR / f"{h}.pkl"


def save_preprocessed_cache(path, attempt_results):
    """Persist preprocessing results so a run can resume after restart.

    Preview images are copied to the cache directory so they exist on restart.
    Returns a list with updated preview paths suitable for queuing.
    """
    cache_path = _cache_file(path)
    h = hashlib.sha1(str(path).encode()).hexdigest()
    cached = []
    for res in attempt_results:
        entry = res.copy()
        prev = entry.get("preview_path")
        if prev and Path(prev).exists():
            dest = CACHE_DIR / f"{h}_a{entry['attempt_index']}.jpg"
            # Only copy if source and destination are different files
            prev_path = Path(prev).resolve()
            dest_path = dest.resolve()
            if prev_path != dest_path:
                shutil.copy(prev, dest)
            entry["preview_path"] = str(dest)
        cached.append(entry)
    try:
        with open(cache_path, "wb") as f:
            pickle.dump((str(path), cached), f)
    except Exception as e:
        logging.error(f"[CACHE] Failed to save cache to {cache_path}: {e}")
    return cached


def load_preprocessed_cache(queue):
    """Load any cached preprocessing results into the queue."""
    if not CACHE_DIR.exists():
        return
    for file in CACHE_DIR.glob("*.pkl"):
        try:
            with open(file, "rb") as f:
                path, attempt_results = pickle.load(f)
            # Check if the original image file still exists before loading into queue
            if not Path(path).exists():
                logging.warning(f"[CACHE] File {path} no longer exists, removing cache")
                # Remove the cache file and associated preview images
                file.unlink()
                h = hashlib.sha1(str(path).encode()).hexdigest()
                for img in CACHE_DIR.glob(f"{h}_a*.jpg"):
                    try:
                        img.unlink()
                    except Exception:
                        pass
                continue
            queue.put((path, attempt_results))
        except (FileNotFoundError, pickle.UnpicklingError, OSError):
            logging.debug(f"[CACHE] Failed to load {file}")


def remove_preprocessed_cache(path):
    """Remove cached preprocessing data for a path."""
    cache_path = _cache_file(path)
    if cache_path.exists():
        cache_path.unlink()
    h = hashlib.sha1(str(path).encode()).hexdigest()
    for img in CACHE_DIR.glob(f"{h}_a*.jpg"):
        try:
            img.unlink()
        except Exception:
            pass

=======
>>>>>>> a5ebfa7a
def preprocess_worker(
    known_faces, ignored_faces, hard_negatives, images_to_process,
    config, max_possible_attempts,
    preprocessed_queue, preprocess_done
):
<<<<<<< HEAD
    """
    Worker process for preprocessing images in background.

    Initializes its own backend instance from config.
    """
    try:
        # Initialize backend in worker process
        from face_backends import create_backend
        backend = create_backend(config)
        logging.debug(f"[WORKER] Initialized backend: {backend.backend_name}")

        faces_copy = copy.deepcopy(known_faces)
        ignored_copy = copy.deepcopy(ignored_faces)
        hard_negatives_copy = copy.deepcopy(hard_negatives)

        # Track attempts per image and keep processing order deterministic
        attempt_map = {path: [] for path in images_to_process}
        active_paths = list(images_to_process)

        # Breadth-first processing: handle attempt 1 for all images, then attempt 2, etc.
        for attempt_idx in range(1, max_possible_attempts + 1):
            if not active_paths:
                break
            for path in active_paths[:]:
                # Check if file still exists before processing
                if not Path(path).exists():
                    logging.warning(f"[PREPROCESS worker][SKIP][{path.name}] File no longer exists, removing from queue")
                    active_paths.remove(path)
                    if path in attempt_map:
                        del attempt_map[path]
                    continue
                
                logging.debug(f"[PREPROCESS worker] Attempt {attempt_idx} for {path.name}")
                current_attempts = attempt_map[path]
=======
    """Preprocessa bilder och lägg varje nytt attempt i kön."""
    try:
        # Argumenten picklas redan till processen, så ingen ytterligare deepcopy
        faces_copy = known_faces
        ignored_copy = ignored_faces
        hard_negatives_copy = hard_negatives

        for path in images_to_process:
            logging.debug(f"[PREPROCESS worker] Startar för {path.name}")
            attempt_results = []
            for attempt_idx in range(1, max_possible_attempts + 1):
>>>>>>> a5ebfa7a
                partial_results = preprocess_image(
                    path,
                    faces_copy,
                    ignored_copy,
                    hard_negatives_copy,
                    config,
                    backend,
                    max_attempts=attempt_idx,
                    attempts_so_far=attempt_results,
                )
<<<<<<< HEAD
                if len(partial_results) > len(current_attempts):
                    cached = save_preprocessed_cache(path, partial_results)
                    attempt_map[path] = cached
                    logging.debug(
                        f"[PREPROCESS worker][QUEUE PUT] {path.name}: attempts {len(cached)}"
                    )
                    preprocessed_queue.put((path, cached[:]))
                    # Stop processing this image if faces were found
                    if cached[-1]["faces_found"] > 0:
                        active_paths.remove(path)
=======
                if not partial_results or len(partial_results) <= len(attempt_results):
                    break
                new_attempt = partial_results[-1]
                attempt_results.append(new_attempt)
                logging.debug(
                    f"[PREPROCESS worker][ATTEMPT {attempt_idx}] För {path.name}: nytt attempt"
                )
                preprocessed_queue.put((path, attempt_idx - 1, new_attempt))
                if new_attempt.get("faces_found", 0) > 0:
                    break
        preprocess_done.set()
>>>>>>> a5ebfa7a
    except Exception as e:
        logging.error(f"[PREPROCESS worker][ERROR] {e}")
        import traceback
        traceback.print_exc()
    finally:
        # Always signal completion, even on error, to unblock main loop
        preprocess_done.set()
        logging.debug("[PREPROCESS worker] Done")

# === Entry point ===
def main():
    if any(arg in ("-h", "--help") for arg in sys.argv[1:]):
        print_help()
        sys.exit(0)

    if len(sys.argv) >= 2 and sys.argv[1] == "--archive":
        config = load_config()
        backend = create_backend(config)
        rgb_down = np.zeros((config["max_downsample_px"], config["max_downsample_px"], 3), dtype=np.uint8)
        rgb_mid = np.zeros((config["max_midsample_px"], config["max_midsample_px"], 3), dtype=np.uint8)
        rgb_full = np.zeros((config["max_fullres_px"], config["max_fullres_px"], 3), dtype=np.uint8)
        attempt_settings = get_attempt_settings(config, rgb_down, rgb_mid, rgb_full, backend)
        current_sig = get_settings_signature(attempt_settings)
        archive_stats_if_needed(current_sig, force=True)
        print("Arkivering utförd.")
        sys.exit(0)

    # Renamelogik
    rename_mode = False
    simulate = False
    allow_renamed = False
    only_processed = False

    args = sys.argv[1:]
    to_remove = []
    if "--rename" in args or "-r" in args:
        rename_mode = True
        to_remove += ["--rename", "-r"]
    if "--simulate" in args or "-s" in args:
        simulate = True
        to_remove += ["--simulate", "-s"]
    if "--rename-named" in args:
        allow_renamed = True
        to_remove.append("--rename-named")
    if "--processed" in args:
        only_processed = True
        to_remove.append("--processed")

    for flag in to_remove:
        if flag in args:
            args.remove(flag)

    config = load_config()

    # Initialize face recognition backend
    try:
        backend = create_backend(config)
        logging.info(f"[BACKEND] Initialized: {backend.backend_name}")
        model_info = backend.get_model_info()
        logging.info(f"[BACKEND] Model info: {model_info}")
    except Exception as e:
        logging.error(f"[BACKEND] Failed to initialize backend: {e}")
        print(f"Error: Could not initialize face recognition backend: {e}")

        # Provide backend-specific installation hints
        backend_type = config.get("backend", {}).get("type", "unknown")
        if backend_type == "dlib":
            print("Hint: For the 'dlib' backend, install the required package:")
            print("  pip install face_recognition")
        elif backend_type == "insightface":
            print("Hint: For the 'insightface' backend, install the required packages:")
            print("  pip install insightface onnxruntime")
        else:
            print("Check that all required dependencies for the selected backend are installed.")

        sys.exit(1)

    known_faces, ignored_faces, hard_negatives, processed_files = load_database()
    max_auto_attempts = config.get("max_attempts", MAX_ATTEMPTS)
    max_possible_attempts = get_max_possible_attempts(config, backend)
    max_queue = config.get("max_queue", MAX_QUEUE)
    num_workers = max(1, int(config.get("num_workers", 1)))

    # --------- HUVUDFALL: RENAME (BATCH-FLODE) ---------
    if rename_mode:
        input_paths = list(parse_inputs(args, SUPPORTED_EXT))
        if not input_paths:
            print("Ingen fil att byta namn på!")
            return

        # 1. Processa alla som inte är processade än (alltid, om --processed ej anges)
        to_process = []
        if not only_processed:
            for path in input_paths:
                if not is_file_processed(path, processed_files):
                    to_process.append(path)
            if to_process:
                print(f"\nBearbetar {len(to_process)} nya filer innan omdöpning...")
            for path in to_process:
                print(f"\n=== Bearbetar: {path.name} ===")
                result = process_image(path, known_faces, ignored_faces, hard_negatives, config, backend)
                if result is True or result == "skipped":
                    add_to_processed_files(path, processed_files)
                    save_database(known_faces, ignored_faces, hard_negatives, processed_files)

        else:
            not_proc = [p for p in input_paths if not is_file_processed(p, processed_files)]
            if not_proc:
                print("⚠️  Dessa filer har ej processats än och kommer inte döpas om:")
                for p in not_proc:
                    print(f"  - {p.name}")
            # Fortsätt ändå, men rename_files hanterar detta

        # 2. Ladda om databasen och processed_files
        known_faces, ignored_faces, hard_negatives, processed_files = load_database()

        # 3. Kör omdöpning på *alla* input_paths, nu med rätt och uppdaterad namnmap
        rename_files(
            input_paths, known_faces, processed_files,
            simulate=simulate,
            allow_renamed=allow_renamed,
            only_processed=only_processed
        )
        return

# --------- HUVUDFALL: --fix ---------
    fix_mode = len(args) >= 1 and args[0] == "--fix"
    if fix_mode:
        arglist = args[1:]
        if not arglist:
            print("Ange fil(er) att fixa, t.ex. --fix 2024*.NEF")
            sys.exit(1)
        input_paths = list(parse_inputs(arglist, SUPPORTED_EXT))
        n_found = 0
        for path in input_paths:
            # Check if file exists before fixing
            if not path.exists():
                logging.warning(f"[FIX][SKIP][{path}] File does not exist")
                print(f"⏭ Hoppar över {path.name} (filen finns inte längre)")
                continue
            
            n_found += 1
            print(f"\n=== FIXAR: {path.name} ===")
            removed = remove_encodings_for_file(known_faces, ignored_faces, hard_negatives, path.name)
            if removed:
                print(f"  ➤ Tog bort {removed} encodings för tidigare mappningar.")

            # NYTT: Kör attempts-loop precis som i batch-läget
            max_possible_attempts = get_max_possible_attempts(config, backend)
            attempts_so_far = []
            attempt_idx = 0
            result = None
            while attempt_idx < max_possible_attempts:
                # Check file existence before each attempt
                if not path.exists():
                    logging.warning(f"[FIX][SKIP][{path.name}] File no longer exists during processing")
                    print(f"⏭ {path.name} togs bort under bearbetning, hoppar över")
                    break
                
                if attempt_idx == 0:
                    # Kör första attempt
                    attempts_so_far = preprocess_image(
                        path, known_faces, ignored_faces, hard_negatives, config, backend,
                        max_attempts=1, attempts_so_far=[]
                    )
                else:
                    # Lägg till ett till attempt
                    attempts_so_far = preprocess_image(
                        path, known_faces, ignored_faces, hard_negatives, config, backend,
                        max_attempts=attempt_idx+1, attempts_so_far=attempts_so_far
                    )
                result = main_process_image_loop(
                    path, known_faces, ignored_faces, hard_negatives, config, backend, attempts_so_far
                )
                if result == "retry":
                    attempt_idx += 1
                    continue
                elif result in (True, "ok", "manual", "skipped", "no_faces", "all_ignored"):
                    add_to_processed_files(path, processed_files)
                    save_database(known_faces, ignored_faces, hard_negatives, processed_files)
                    break
                else:
                    # Okänd return, bryt
                    break
            else:
                # Om attempts tar slut utan att vi bryter, skriv ut det
                print(f"⏭ Inga fler försök möjliga för {path.name}, hoppar över.")
                add_to_processed_files(path, processed_files)
                save_database(known_faces, ignored_faces, hard_negatives, processed_files)
        if n_found == 0:
            print("Inga matchande bildfiler hittades.")
            sys.exit(1)
        return

    # --------- HUVUDFALL: BEARBETA ALLA EJ BEARBETADE ---------
    input_paths = list(parse_inputs(sys.argv[1:], SUPPORTED_EXT))
    n_found = 0
    images_to_process = []
    for path in input_paths:
        if not path.exists():
            logging.warning(f"[MAIN][SKIP][{path}] File does not exist")
            continue
        n_found += 1
        if is_file_processed(path, processed_files):
            print(f"⏭ Hoppar över tidigare behandlad fil: {path.name}")
            continue
        images_to_process.append(path)
    if n_found == 0 or not images_to_process:
        print("Inga matchande bildfiler hittades.")
        sys.exit(1)

    # === STEG 1: Starta worker-processen ===
    preprocessed_queue = multiprocessing.Queue(maxsize=max_queue)
    preprocess_done = multiprocessing.Event()

    workers = []
    chunk_size = max(1, math.ceil(len(images_to_process) / num_workers))
    for i in range(num_workers):
        chunk = images_to_process[i * chunk_size:(i + 1) * chunk_size]
        if not chunk:
            continue
        p = multiprocessing.Process(
            target=preprocess_worker,
            args=(
                known_faces,
                ignored_faces,
                hard_negatives,
                chunk,
                config,
                max_auto_attempts,
                preprocessed_queue,
                preprocess_done,
            ),
        )
        p.daemon = True
        p.start()
        workers.append(p)

    # === STEG 2: Bild-för-bild, attempt-för-attempt ===
    done_images = set()
    for path in images_to_process:
        # Check if file still exists before processing
        if not path.exists():
            logging.warning(f"[MAIN][SKIP][{path.name}] File no longer exists, skipping")
            done_images.add(path)
            remove_preprocessed_cache(path)
            continue
        
        logging.debug(f"[MAIN][STEG2] Bearbetar {path.name}...")
        path_key = str(path)
        attempt_idx = 0
        attempts_so_far = []
        worker_wait_msg_printed = False

        while attempt_idx < max_possible_attempts:
            logging.debug(f"[MAIN] {path.name}: försök {attempt_idx + 1}...")
            print(f"\n=== Bearbetar: {path.name} (försök {attempt_idx+1}) ===")
            # === Hämta attempts från kön om möjligt ===
            if len(attempts_so_far) < attempt_idx + 1:
                fetched = False
                if attempt_idx > 0 and not worker_wait_msg_printed:
                    print(f"(⏳ Väntar på nivå {attempt_idx+1} för {path.name}...)", flush=True)
                    worker_wait_msg_printed = True

                while not fetched:
<<<<<<< HEAD
                    # logging.debug(f"[MAIN] Väntar på attempt {attempt_idx+1} för {path.name}")
                    try:
                        qpath, attempt_results = preprocessed_queue.get(timeout=1)
                        if str(qpath) != path_key:
                            preprocessed_queue.put((qpath, attempt_results))
                            continue
                        attempts_so_far = attempt_results
                        fetched = True
                    except queue.Empty:
                        # Check if worker is done - if so, we won't get any more results
                        if preprocess_done.is_set():
                            logging.debug(f"[MAIN] Worker finished but no attempt {attempt_idx+1} for {path.name}")
                            # No more preprocessing will happen, break out
                            fetched = True
                            # We need to generate this attempt ourselves
                            if len(attempts_so_far) < attempt_idx + 1:
                                logging.debug(f"[MAIN] Generating attempt {attempt_idx+1} manually for {path.name}")
                                attempts_so_far = preprocess_image(
                                    path, known_faces, ignored_faces, hard_negatives, config, backend,
                                    max_attempts=attempt_idx + 1,
                                    attempts_so_far=attempts_so_far
                                )
                        # Otherwise, keep waiting
=======
                    try:
                        qpath, qidx, attempt_res = preprocessed_queue.get(timeout=1)
                    except queue.Empty:
                        continue
                    if str(qpath) != path_key or qidx != len(attempts_so_far):
                        preprocessed_queue.put((qpath, qidx, attempt_res))
                        continue
                    attempts_so_far.append(attempt_res)
                    fetched = True
>>>>>>> a5ebfa7a

                logging.debug(f"[MAIN] {path.name}: mottagit {len(attempts_so_far)} attempts")
                if attempt_idx > 0:
                    print(f"(✔️  Nivå {attempt_idx+1} klar för {path.name})", flush=True)
                worker_wait_msg_printed = False

            logging.debug(f"[MAIN][QUEUE GET] {path.name}: hämtar attempt {attempt_idx+1}")

            result = main_process_image_loop(
                path, known_faces, ignored_faces, hard_negatives, config, backend, attempts_so_far
            )

            logging.debug(f"[MAIN] {path.name}: resultat från review-loop: {result}")

            if result == "retry":
                attempt_idx += 1
                if attempt_idx >= max_possible_attempts:
                    print(f"⏭ Inga fler försök möjliga för {path.name}, hoppar över.")
                    add_to_processed_files(path, processed_files)
                    save_database(known_faces, ignored_faces, hard_negatives, processed_files)
                    done_images.add(path)
                    break
                # --- Vänta på worker om det är sannolikt att attempt är på gång ---
                max_wait = 90  # sekunder
                waited = 0
                got_new_attempt = False
                if len(attempts_so_far) < attempt_idx + 1:
                    if not worker_wait_msg_printed:
                        print(f"(⏳ Väntar på nivå {attempt_idx+1} för {path.name}...)", flush=True)
                        worker_wait_msg_printed = True
                    while waited < max_wait:
                        try:
<<<<<<< HEAD
                            qpath, attempt_results = preprocessed_queue.get(timeout=1)
                            if str(qpath) == path_key:
                                attempts_so_far = attempt_results
                                got_new_attempt = True
                                print(f"(✔️  Nivå {attempt_idx+1} klar för {path.name})", flush=True)
                                worker_wait_msg_printed = False
                                break
                            else:
                                preprocessed_queue.put((qpath, attempt_results))
                        except queue.Empty:
                            # Check if worker is done
                            if preprocess_done.is_set():
                                logging.debug(f"[MAIN] Worker finished, no more attempts coming for {path.name}")
                                break
                        waited += 1
=======
                            qpath, qidx, attempt_res = preprocessed_queue.get(timeout=1)
                        except queue.Empty:
                            waited += 1
                            continue
                        if str(qpath) == path_key and qidx == len(attempts_so_far):
                            attempts_so_far.append(attempt_res)
                            got_new_attempt = True
                            print(f"(✔️  Nivå {attempt_idx+1} klar för {path.name})", flush=True)
                            worker_wait_msg_printed = False
                            break
                        else:
                            preprocessed_queue.put((qpath, qidx, attempt_res))
>>>>>>> a5ebfa7a
                    # Om worker ändå inte levererat: skapa nytt attempt manuellt
                    if not got_new_attempt:
                        logging.debug(f"[MAIN] {path.name}: skapar manuellt nytt attempt {attempt_idx+1}")
                        extra_attempts = preprocess_image(
                            path, known_faces, ignored_faces, hard_negatives, config, backend,
                            max_attempts=attempt_idx + 1,
                            attempts_so_far=attempts_so_far
                        )
                        if len(extra_attempts) > attempt_idx:
                            attempts_so_far = extra_attempts
                            print(f"(✔️  Extra nivå {attempt_idx+1} klar för {path.name})", flush=True)
                            worker_wait_msg_printed = False
                            continue  # Kör review-loop direkt på det!
                        else:
                            print(f"⏭ Inga fler försök möjliga för {path.name}, hoppar över.")
                            add_to_processed_files(path, processed_files)
                            save_database(known_faces, ignored_faces, hard_negatives, processed_files)
                            done_images.add(path)
                            break
                    else:
                        continue  # Vi fick ett nytt attempt från worker, kör vidare
                else:
                    continue  # Allt redan klart, kör vidare

            # Bilden är klar
            if result in (True, "ok", "manual", "skipped", "no_faces", "all_ignored"):
                logging.debug(f"[MAIN] SLUTresultat för {path.name}: {result}")
                add_to_processed_files(path, processed_files)
                save_database(known_faces, ignored_faces, hard_negatives, processed_files)
                done_images.add(path)
                break
            else:
                logging.debug(f"[MAIN] {path.name}: DELresultat: {result} (försök {attempt_idx+1})")

            # Annars: next attempt (failsafe, ska ej nås)
            attempt_idx += 1

        logging.debug(f"[MAIN] {path.name}: FÄRDIG, {len(attempts_so_far)} försök totalt")
    for p in workers:
        p.join()
    preprocessed_queue.close()
    preprocessed_queue.join_thread()

    print("✅ Alla bilder färdigbehandlade.")
    cleanup_tmp_previews()


if __name__ == "__main__":
    main()<|MERGE_RESOLUTION|>--- conflicted
+++ resolved
@@ -1719,7 +1719,6 @@
         h = None
     processed_files.append({"name": path.name, "hash": h})
 
-<<<<<<< HEAD
 
 def _cache_file(path):
     """Return the cache file path for a given image path."""
@@ -1794,14 +1793,11 @@
         except Exception:
             pass
 
-=======
->>>>>>> a5ebfa7a
 def preprocess_worker(
     known_faces, ignored_faces, hard_negatives, images_to_process,
     config, max_possible_attempts,
     preprocessed_queue, preprocess_done
 ):
-<<<<<<< HEAD
     """
     Worker process for preprocessing images in background.
 
@@ -1836,19 +1832,6 @@
                 
                 logging.debug(f"[PREPROCESS worker] Attempt {attempt_idx} for {path.name}")
                 current_attempts = attempt_map[path]
-=======
-    """Preprocessa bilder och lägg varje nytt attempt i kön."""
-    try:
-        # Argumenten picklas redan till processen, så ingen ytterligare deepcopy
-        faces_copy = known_faces
-        ignored_copy = ignored_faces
-        hard_negatives_copy = hard_negatives
-
-        for path in images_to_process:
-            logging.debug(f"[PREPROCESS worker] Startar för {path.name}")
-            attempt_results = []
-            for attempt_idx in range(1, max_possible_attempts + 1):
->>>>>>> a5ebfa7a
                 partial_results = preprocess_image(
                     path,
                     faces_copy,
@@ -1859,7 +1842,6 @@
                     max_attempts=attempt_idx,
                     attempts_so_far=attempt_results,
                 )
-<<<<<<< HEAD
                 if len(partial_results) > len(current_attempts):
                     cached = save_preprocessed_cache(path, partial_results)
                     attempt_map[path] = cached
@@ -1870,19 +1852,6 @@
                     # Stop processing this image if faces were found
                     if cached[-1]["faces_found"] > 0:
                         active_paths.remove(path)
-=======
-                if not partial_results or len(partial_results) <= len(attempt_results):
-                    break
-                new_attempt = partial_results[-1]
-                attempt_results.append(new_attempt)
-                logging.debug(
-                    f"[PREPROCESS worker][ATTEMPT {attempt_idx}] För {path.name}: nytt attempt"
-                )
-                preprocessed_queue.put((path, attempt_idx - 1, new_attempt))
-                if new_attempt.get("faces_found", 0) > 0:
-                    break
-        preprocess_done.set()
->>>>>>> a5ebfa7a
     except Exception as e:
         logging.error(f"[PREPROCESS worker][ERROR] {e}")
         import traceback
@@ -2148,7 +2117,6 @@
                     worker_wait_msg_printed = True
 
                 while not fetched:
-<<<<<<< HEAD
                     # logging.debug(f"[MAIN] Väntar på attempt {attempt_idx+1} för {path.name}")
                     try:
                         qpath, attempt_results = preprocessed_queue.get(timeout=1)
@@ -2172,17 +2140,6 @@
                                     attempts_so_far=attempts_so_far
                                 )
                         # Otherwise, keep waiting
-=======
-                    try:
-                        qpath, qidx, attempt_res = preprocessed_queue.get(timeout=1)
-                    except queue.Empty:
-                        continue
-                    if str(qpath) != path_key or qidx != len(attempts_so_far):
-                        preprocessed_queue.put((qpath, qidx, attempt_res))
-                        continue
-                    attempts_so_far.append(attempt_res)
-                    fetched = True
->>>>>>> a5ebfa7a
 
                 logging.debug(f"[MAIN] {path.name}: mottagit {len(attempts_so_far)} attempts")
                 if attempt_idx > 0:
@@ -2215,7 +2172,6 @@
                         worker_wait_msg_printed = True
                     while waited < max_wait:
                         try:
-<<<<<<< HEAD
                             qpath, attempt_results = preprocessed_queue.get(timeout=1)
                             if str(qpath) == path_key:
                                 attempts_so_far = attempt_results
@@ -2231,20 +2187,6 @@
                                 logging.debug(f"[MAIN] Worker finished, no more attempts coming for {path.name}")
                                 break
                         waited += 1
-=======
-                            qpath, qidx, attempt_res = preprocessed_queue.get(timeout=1)
-                        except queue.Empty:
-                            waited += 1
-                            continue
-                        if str(qpath) == path_key and qidx == len(attempts_so_far):
-                            attempts_so_far.append(attempt_res)
-                            got_new_attempt = True
-                            print(f"(✔️  Nivå {attempt_idx+1} klar för {path.name})", flush=True)
-                            worker_wait_msg_printed = False
-                            break
-                        else:
-                            preprocessed_queue.put((qpath, qidx, attempt_res))
->>>>>>> a5ebfa7a
                     # Om worker ändå inte levererat: skapa nytt attempt manuellt
                     if not got_new_attempt:
                         logging.debug(f"[MAIN] {path.name}: skapar manuellt nytt attempt {attempt_idx+1}")
