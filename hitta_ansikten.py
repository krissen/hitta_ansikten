--- conflicted
+++ resolved
@@ -14,7 +14,6 @@
 import multiprocessing
 import queue
 import os
-import queue
 import re
 import signal
 import sys
@@ -56,9 +55,6 @@
 ORDINARY_PREVIEW_PATH = "/tmp/hitta_ansikten_preview.jpg"
 MAX_ATTEMPTS = 2
 MAX_QUEUE = 10
-
-# Reserved command shortcuts that cannot be used as person names
-RESERVED_COMMANDS = {"i", "a", "r", "n", "o", "m", "x"}
 
 
 # === Standardkonfiguration ===
@@ -377,14 +373,7 @@
     Lägg till manuell person – även med file och hash.
     Om labels ges (lista), addera ett label-objekt, annars returnera namn och label.
     """
-    while True:
-        namn = input_name_func(list(known_faces.keys()), "Manuellt tillägg – ange namn: ")
-        # Validera att namnet inte är ett reserverat kommando
-        if namn and namn.lower() in RESERVED_COMMANDS:
-            print(f"⚠️  '{namn}' är ett reserverat kommando och kan inte användas som namn. Ange ett annat namn.")
-            continue
-        break
-    
+    namn = input_name_func(list(known_faces.keys()), "Manuellt tillägg – ange namn: ")
     if namn and namn not in known_faces:
         known_faces[namn] = []
     # Spara dummy-encoding och korrekt hash+file
@@ -477,16 +466,11 @@
         name_confidence = int((1 - best_name_dist) * 100) if best_name_dist is not None else None
         ignore_confidence = int((1 - best_ignore_dist) * 100) if best_ignore_dist is not None else None
 
-        # Alla kommandon är alltid tillgängliga (base_actions)
-        # Vi håller koll på vilka som är *relevanta* för att ge felmeddelanden
         base_actions = {
-            "i": "ignore",
-            "a": "accept_suggestion",
-            "r": "edit",
-            "n": "retry",
             "o": "show_original",
             "m": "manual",
             "x": "skip",
+            "n": "retry",
         }
 
         # Centraliserad logik
@@ -495,49 +479,48 @@
             best_ignore, best_ignore_dist, ignore_confidence, config
         )
 
-        # Bestäm vilka actions som är relevanta för detta case
         if case == "uncertain_name":
             prompt_txt = (
                 f"↪ Osäkert: {best_name} ({name_confidence}%) / ign ({ignore_confidence}%)\n"
-                "[Enter = bekräfta namn, i = ignorera, a = acceptera förslag, r = rätta, n = försök igen, "
+                "[Enter = bekräfta namn, i = ignorera, r = rätta, n = försök igen, "
                 "o = öppna original, m = manuell tilldelning, x = skippa bild] › "
             )
-            relevant_actions = {"i", "a", "r", "n", "o", "m", "x"}
+            actions = {**base_actions, "i": "ignore", "r": "edit"}
             default_action = "name"
 
         elif case == "uncertain_ign":
             prompt_txt = (
                 f"↪ Osäkert: ign ({ignore_confidence}%) / {best_name} ({name_confidence}%)\n"
-                "[Enter = bekräfta ignorera, a = acceptera namn, i = ignorera, r = rätta, n = försök igen, "
+                "[Enter = bekräfta ignorera, a = acceptera namn, r = rätta, n = försök igen, "
                 "o = öppna original, m = manuell tilldelning, x = skippa bild] › "
             )
-            relevant_actions = {"i", "a", "r", "n", "o", "m", "x"}
+            actions = {**base_actions, "a": "name", "r": "edit", "i": "ignore"}
             default_action = "ignore"
 
         elif case == "name":
             prompt_txt = (
                 f"↪ Föreslaget: {best_name} ({name_confidence}%)\n"
-                "[Enter = bekräfta, a = acceptera förslag, r = rätta, n = försök igen, i = ignorera, "
+                "[Enter = bekräfta, r = rätta, n = försök igen, i = ignorera, "
                 "o = öppna original, m = manuell tilldelning, x = skippa bild] › "
             )
-            relevant_actions = {"a", "r", "n", "i", "o", "m", "x"}
+            actions = {**base_actions, "r": "edit", "i": "ignore"}
             default_action = "name"
 
         elif case == "ign":
             prompt_txt = (
                 f"↪ Ansiktet liknar ett tidigare ignorerat ({ignore_confidence}%).\n"
-                "[Enter = bekräfta ignorera, a = acceptera namn, i = ignorera, r = rätta, n = försök igen, "
+                "[Enter = bekräfta ignorera, a = acceptera namn, r = rätta, n = försök igen, "
                 "o = öppna original, m = manuell tilldelning, x = skippa bild] › "
             )
-            relevant_actions = {"a", "r", "n", "i", "o", "m", "x"}
+            actions = {**base_actions, "a": "name", "r": "edit", "i": "ignore"}
             default_action = "ignore"
 
         else:  # "unknown"
             prompt_txt = (
-                "↪ Okänt ansikte. Ange namn (eller 'i' för ignorera, a = acceptera förslag, r = rätta, n = försök igen, "
+                "↪ Okänt ansikte. Ange namn (eller 'i' för ignorera, n = försök igen, "
                 "m = manuell tilldelning, o = öppna original, x = skippa bild) › "
             )
-            relevant_actions = {"i", "r", "n", "o", "m", "x", "a"}  # 'a' ger felmeddelande
+            actions = {**base_actions, "i": "ignore"}
             default_action = "edit"
 
         while True:
@@ -545,35 +528,15 @@
                 new_name = input_name(list(known_faces.keys()), prompt_txt)
                 ans = new_name.strip()
                 # Om användaren skrivit en specialaction istället för namn:
-                if ans.lower() in base_actions:
-                    action = base_actions[ans.lower()]
-                    # Kolla om kommandot är relevant för detta case
-                    if ans.lower() not in relevant_actions or (ans.lower() == "a" and not best_name):
-                        # Visa felmeddelande
-                        if ans.lower() == "a" and not best_name:
-                            print("⚠️  Kommandot 'a' (acceptera förslag) kan inte användas - det finns inget förslag.")
-                        else:
-                            print(f"⚠️  Kommandot '{ans.lower()}' är inte tillgängligt i detta läge.")
-                        continue
+                if ans.lower() in actions:
+                    action = actions[ans.lower()]
                 elif ans:
-                    # Kolla om namnet är ett reserverat kommando
-                    if ans.lower() in RESERVED_COMMANDS:
-                        print(f"⚠️  '{ans}' är ett reserverat kommando och kan inte användas som namn. Ange ett annat namn.")
-                        continue
                     action = "edit"
                 else:
                     action = default_action
             else:
                 ans = safe_input(prompt_txt).strip().lower()
-                action = handle_answer(ans, base_actions, default=default_action)
-
-            # Validera att kommandot är relevant (om det inte är None/default)
-            if action and ans and ans != "" and ans.lower() in base_actions:
-                # Kontrollera om kommandot är relevant
-                if ans.lower() == "a" and action == "accept_suggestion":
-                    if not best_name:
-                        print("⚠️  Kommandot 'a' (acceptera förslag) kan inte användas - det finns inget förslag.")
-                        continue
+                action = handle_answer(ans, actions, default=default_action)
 
             if action == "show_original":
                 if image_path is not None:
@@ -590,45 +553,18 @@
             elif action == "retry":
                 retry_requested = True
                 break
-            elif action == "accept_suggestion":
-                # 'a' kommandot - acceptera best_name om det finns
-                if best_name:
-                    name = best_name
-                    all_ignored = False
-                    break
-                else:
-                    print("⚠️  Det finns inget förslag att acceptera.")
-                    continue
             elif action == "edit":
                 if not (default_action == "edit" and prompt_txt.startswith("↪ Okänt ansikte.")):
                     new_name = input_name(list(known_faces.keys()))
-                # Hantera kommandon som angetts när namnet efterfrågades
-                if new_name.lower() in base_actions:
-                    # Rekursiv hantering av kommandot
-                    action = base_actions[new_name.lower()]
-                    if action == "skip":
-                        return "skipped", []
-                    elif action == "retry":
-                        retry_requested = True
-                        break
-                    elif action == "ignore":
-                        ignored_faces.append(encoding)
-                        labels.append({"label": f"#{i+1}\nignorerad", "hash": hash_encoding(encoding)})
-                        break
-                    elif action == "accept_suggestion":
-                        if best_name:
-                            name = best_name
-                            all_ignored = False
-                            break
-                        else:
-                            print("⚠️  Det finns inget förslag att acceptera.")
-                            continue
-                    # För andra kommandon, fortsätt loopen
-                    continue
-                # Kontrollera om namnet är ett reserverat kommando
-                if new_name.lower() in RESERVED_COMMANDS:
-                    print(f"⚠️  '{new_name}' är ett reserverat kommando och kan inte användas som namn. Ange ett annat namn.")
-                    continue
+                if new_name.lower() == "x":
+                    return "skipped", []
+                if new_name.lower() == "n":
+                    retry_requested = True
+                    break
+                if new_name.lower() == "i":
+                    ignored_faces.append(encoding)
+                    labels.append({"label": f"#{i+1}\nignorerad", "hash": hash_encoding(encoding)})
+                    break
                 if new_name:
                     name = new_name
                     all_ignored = False
@@ -642,16 +578,12 @@
                 break
             elif action == "name":
                 name = best_name if best_name else input_name(list(known_faces.keys()))
-                # Kontrollera om namnet är ett reserverat kommando
-                if name and name.lower() in RESERVED_COMMANDS:
-                    print(f"⚠️  '{name}' är ett reserverat kommando och kan inte användas som namn. Ange ett annat namn.")
-                    continue
                 all_ignored = False
                 break
 
         if retry_requested:
             break
-        if name is not None and name.lower() not in RESERVED_COMMANDS:
+        if name is not None and name.lower() not in {"i", "x", "n", "o"}:
             if name not in known_faces:
                 known_faces[name] = []
             known_faces[name].append({
@@ -944,10 +876,6 @@
     return face_locations, face_encodings
 
 def input_name(known_names, prompt_txt="Ange namn (eller 'i' för ignorera, n = försök igen, x = skippa bild) › "):
-    """
-    Ber användaren om ett namn med autocomplete.
-    Reserverade kommandon (i, a, r, n, o, m, x) returneras som är för vidare hantering.
-    """
     completer = WordCompleter(sorted(known_names), ignore_case=True, sentence=True)
     try:
         name = prompt(prompt_txt, completer=completer)
@@ -1024,11 +952,6 @@
     fname = str(image_path)
     logging.debug(f"[PREPROCESS image][{fname}] start")
 
-    # Check if file exists before preprocessing
-    if not Path(image_path).exists():
-        logging.warning(f"[PREPROCESS image][SKIP][{fname}] File does not exist, skipping")
-        return []
-
     try:
         max_down = config.get("max_downsample_px")
         max_mid = config.get("max_midsample_px")
@@ -1095,11 +1018,6 @@
     """
     Review-loop för EN attempt (sista) för en redan preprocessad bild.
     """
-    # Check if file exists before review
-    if not Path(image_path).exists():
-        logging.warning(f"[REVIEW][SKIP][{image_path}] File does not exist, skipping review")
-        return "skipped"
-    
     attempt_idx = len(attempt_results) - 1
     attempts_stats = []
     used_attempt = None
@@ -1504,83 +1422,6 @@
         h = None
     processed_files.append({"name": path.name, "hash": h})
 
-<<<<<<< HEAD
-
-def _cache_file(path):
-    """Return the cache file path for a given image path."""
-    CACHE_DIR.mkdir(exist_ok=True)
-    h = hashlib.sha1(str(path).encode()).hexdigest()
-    return CACHE_DIR / f"{h}.pkl"
-
-
-def save_preprocessed_cache(path, attempt_results):
-    """Persist preprocessing results so a run can resume after restart.
-
-    Preview images are copied to the cache directory so they exist on restart.
-    Returns a list with updated preview paths suitable for queuing.
-    """
-    cache_path = _cache_file(path)
-    h = hashlib.sha1(str(path).encode()).hexdigest()
-    cached = []
-    for res in attempt_results:
-        entry = res.copy()
-        prev = entry.get("preview_path")
-        if prev and Path(prev).exists():
-            dest = CACHE_DIR / f"{h}_a{entry['attempt_index']}.jpg"
-            # Only copy if source and destination are different files
-            prev_path = Path(prev).resolve()
-            dest_path = dest.resolve()
-            if prev_path != dest_path:
-                shutil.copy(prev, dest)
-            entry["preview_path"] = str(dest)
-        cached.append(entry)
-    try:
-        with open(cache_path, "wb") as f:
-            pickle.dump((str(path), cached), f)
-    except Exception as e:
-        logging.error(f"[CACHE] Failed to save cache to {cache_path}: {e}")
-    return cached
-
-
-def load_preprocessed_cache(queue):
-    """Load any cached preprocessing results into the queue."""
-    if not CACHE_DIR.exists():
-        return
-    for file in CACHE_DIR.glob("*.pkl"):
-        try:
-            with open(file, "rb") as f:
-                path, attempt_results = pickle.load(f)
-            # Check if the original image file still exists before loading into queue
-            if not Path(path).exists():
-                logging.warning(f"[CACHE] File {path} no longer exists, removing cache")
-                # Remove the cache file and associated preview images
-                file.unlink()
-                h = hashlib.sha1(str(path).encode()).hexdigest()
-                for img in CACHE_DIR.glob(f"{h}_a*.jpg"):
-                    try:
-                        img.unlink()
-                    except Exception:
-                        pass
-                continue
-            queue.put((path, attempt_results))
-        except (FileNotFoundError, pickle.UnpicklingError, OSError):
-            logging.debug(f"[CACHE] Failed to load {file}")
-
-
-def remove_preprocessed_cache(path):
-    """Remove cached preprocessing data for a path."""
-    cache_path = _cache_file(path)
-    if cache_path.exists():
-        cache_path.unlink()
-    h = hashlib.sha1(str(path).encode()).hexdigest()
-    for img in CACHE_DIR.glob(f"{h}_a*.jpg"):
-        try:
-            img.unlink()
-        except Exception:
-            pass
-
-=======
->>>>>>> a5ebfa7a
 def preprocess_worker(
     known_faces, ignored_faces, hard_negatives, images_to_process,
     config, max_possible_attempts,
@@ -1588,31 +1429,6 @@
 ):
     """Preprocessa bilder och lägg varje nytt attempt i kön."""
     try:
-<<<<<<< HEAD
-        faces_copy = copy.deepcopy(known_faces)
-        ignored_copy = copy.deepcopy(ignored_faces)
-        hard_negatives_copy = copy.deepcopy(hard_negatives)
-
-        # Track attempts per image and keep processing order deterministic
-        attempt_map = {path: [] for path in images_to_process}
-        active_paths = list(images_to_process)
-
-        # Breadth-first processing: handle attempt 1 for all images, then attempt 2, etc.
-        for attempt_idx in range(1, max_possible_attempts + 1):
-            if not active_paths:
-                break
-            for path in active_paths[:]:
-                # Check if file still exists before processing
-                if not Path(path).exists():
-                    logging.warning(f"[PREPROCESS worker][SKIP][{path.name}] File no longer exists, removing from queue")
-                    active_paths.remove(path)
-                    if path in attempt_map:
-                        del attempt_map[path]
-                    continue
-                
-                logging.debug(f"[PREPROCESS worker] Attempt {attempt_idx} for {path.name}")
-                current_attempts = attempt_map[path]
-=======
         # Argumenten picklas redan till processen, så ingen ytterligare deepcopy
         faces_copy = known_faces
         ignored_copy = ignored_faces
@@ -1622,7 +1438,6 @@
             logging.debug(f"[PREPROCESS worker] Startar för {path.name}")
             attempt_results = []
             for attempt_idx in range(1, max_possible_attempts + 1):
->>>>>>> a5ebfa7a
                 partial_results = preprocess_image(
                     path,
                     faces_copy,
@@ -1749,12 +1564,6 @@
         input_paths = list(parse_inputs(arglist, SUPPORTED_EXT))
         n_found = 0
         for path in input_paths:
-            # Check if file exists before fixing
-            if not path.exists():
-                logging.warning(f"[FIX][SKIP][{path}] File does not exist")
-                print(f"⏭ Hoppar över {path.name} (filen finns inte längre)")
-                continue
-            
             n_found += 1
             print(f"\n=== FIXAR: {path.name} ===")
             removed = remove_encodings_for_file(known_faces, ignored_faces, hard_negatives, path.name)
@@ -1767,12 +1576,6 @@
             attempt_idx = 0
             result = None
             while attempt_idx < max_possible_attempts:
-                # Check file existence before each attempt
-                if not path.exists():
-                    logging.warning(f"[FIX][SKIP][{path.name}] File no longer exists during processing")
-                    print(f"⏭ {path.name} togs bort under bearbetning, hoppar över")
-                    break
-                
                 if attempt_idx == 0:
                     # Kör första attempt
                     attempts_so_far = preprocess_image(
@@ -1814,7 +1617,6 @@
     images_to_process = []
     for path in input_paths:
         if not path.exists():
-            logging.warning(f"[MAIN][SKIP][{path}] File does not exist")
             continue
         n_found += 1
         if is_file_processed(path, processed_files):
@@ -1855,13 +1657,6 @@
     # === STEG 2: Bild-för-bild, attempt-för-attempt ===
     done_images = set()
     for path in images_to_process:
-        # Check if file still exists before processing
-        if not path.exists():
-            logging.warning(f"[MAIN][SKIP][{path.name}] File no longer exists, skipping")
-            done_images.add(path)
-            remove_preprocessed_cache(path)
-            continue
-        
         logging.debug(f"[MAIN][STEG2] Bearbetar {path.name}...")
         path_key = str(path)
         attempt_idx = 0
@@ -1879,31 +1674,6 @@
                     worker_wait_msg_printed = True
 
                 while not fetched:
-<<<<<<< HEAD
-                    # logging.debug(f"[MAIN] Väntar på attempt {attempt_idx+1} för {path.name}")
-                    try:
-                        qpath, attempt_results = preprocessed_queue.get(timeout=1)
-                        if str(qpath) != path_key:
-                            preprocessed_queue.put((qpath, attempt_results))
-                            continue
-                        attempts_so_far = attempt_results
-                        fetched = True
-                    except queue.Empty:
-                        # Check if worker is done - if so, we won't get any more results
-                        if preprocess_done.is_set():
-                            logging.debug(f"[MAIN] Worker finished but no attempt {attempt_idx+1} for {path.name}")
-                            # No more preprocessing will happen, break out
-                            fetched = True
-                            # We need to generate this attempt ourselves
-                            if len(attempts_so_far) < attempt_idx + 1:
-                                logging.debug(f"[MAIN] Generating attempt {attempt_idx+1} manually for {path.name}")
-                                attempts_so_far = preprocess_image(
-                                    path, known_faces, ignored_faces, hard_negatives, config,
-                                    max_attempts=attempt_idx + 1,
-                                    attempts_so_far=attempts_so_far
-                                )
-                        # Otherwise, keep waiting
-=======
                     try:
                         qpath, qidx, attempt_res = preprocessed_queue.get(timeout=1)
                     except queue.Empty:
@@ -1913,7 +1683,6 @@
                         continue
                     attempts_so_far.append(attempt_res)
                     fetched = True
->>>>>>> a5ebfa7a
 
                 logging.debug(f"[MAIN] {path.name}: mottagit {len(attempts_so_far)} attempts")
                 if attempt_idx > 0:
@@ -1946,23 +1715,6 @@
                         worker_wait_msg_printed = True
                     while waited < max_wait:
                         try:
-<<<<<<< HEAD
-                            qpath, attempt_results = preprocessed_queue.get(timeout=1)
-                            if str(qpath) == path_key:
-                                attempts_so_far = attempt_results
-                                got_new_attempt = True
-                                print(f"(✔️  Nivå {attempt_idx+1} klar för {path.name})", flush=True)
-                                worker_wait_msg_printed = False
-                                break
-                            else:
-                                preprocessed_queue.put((qpath, attempt_results))
-                        except queue.Empty:
-                            # Check if worker is done
-                            if preprocess_done.is_set():
-                                logging.debug(f"[MAIN] Worker finished, no more attempts coming for {path.name}")
-                                break
-                        waited += 1
-=======
                             qpath, qidx, attempt_res = preprocessed_queue.get(timeout=1)
                         except queue.Empty:
                             waited += 1
@@ -1975,7 +1727,6 @@
                             break
                         else:
                             preprocessed_queue.put((qpath, qidx, attempt_res))
->>>>>>> a5ebfa7a
                     # Om worker ändå inte levererat: skapa nytt attempt manuellt
                     if not got_new_attempt:
                         logging.debug(f"[MAIN] {path.name}: skapar manuellt nytt attempt {attempt_idx+1}")
