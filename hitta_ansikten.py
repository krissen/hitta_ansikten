#!/usr/bin/env python
# ruff: noqa: E402

import warnings

warnings.filterwarnings("ignore", category=UserWarning, module="face_recognition_models")

import fnmatch
import glob
import hashlib
import json
import logging
import math
import multiprocessing
<<<<<<< HEAD
=======
import queue
import os
>>>>>>> 1cb1afab
import queue
import os
import re
import signal
import sys
import tempfile
import time
import unicodedata
from datetime import datetime
from pathlib import Path

import face_recognition
import matplotlib.font_manager as fm
import numpy as np
import rawpy
from PIL import Image, ImageDraw, ImageFont
from prompt_toolkit import prompt
from prompt_toolkit.completion import WordCompleter

from faceid_db import (ARCHIVE_DIR, ATTEMPT_SETTINGS_SIG, BASE_DIR,
                       CONFIG_PATH, LOGGING_PATH, SUPPORTED_EXT, get_file_hash,
                       load_attempt_log, load_database, save_database)
from face_backends import create_backend, FaceBackend


def init_logging(level=logging.DEBUG, logfile=LOGGING_PATH):
    logger = logging.getLogger()
    logging.getLogger("matplotlib.font_manager").setLevel(logging.WARNING)
    logger.setLevel(level)
    # Ta bort eventuella gamla handlers (viktigt vid utveckling/omstart)
    logger.handlers.clear()
    handler = logging.FileHandler(logfile, mode="a", encoding="utf-8")
    formatter = logging.Formatter(
        "%(asctime)s %(levelname)s %(message)s", datefmt="%Y-%m-%d %H:%M:%S"
    )
    handler.setFormatter(formatter)
    logger.addHandler(handler)

init_logging()
 
# === CONSTANTS === #
ORDINARY_PREVIEW_PATH = "/tmp/hitta_ansikten_preview.jpg"
MAX_ATTEMPTS = 2
MAX_QUEUE = 10
<<<<<<< HEAD
=======

# Reserved command shortcuts that cannot be used as person names
RESERVED_COMMANDS = {"i", "a", "r", "n", "o", "m", "x"}
>>>>>>> 1cb1afab


# === Standardkonfiguration ===
DEFAULT_CONFIG = {
    # === Automatiska åtgärder & flöden ===
    # Ignorera ej identifierade ansikten automatiskt (manuell review krävs)
    "auto_ignore": False,
    # Vid --fix: ignoreras ansikten under tröskeln automatiskt
    "auto_ignore_on_fix": True,

    # === Modell & detektering ===
    # Modell för ansiktsdetektion: "hog" (snabb, CPU) eller "cnn" (noggrann, GPU)
    "detection_model": "hog",

    # === Bildskalor och prestanda ===
    # Max-bredd/höjd för lågupplöst försök (snabb men mindre detaljer)
    "max_downsample_px": 2800,
    # Max-bredd/höjd för mellanupplöst försök
    "max_midsample_px": 4500,
    # Max-bredd/höjd för fullupplöst försök (sista chans, långsamt)
    "max_fullres_px": 8000,
    # Antal worker-processer för förbehandling
    "num_workers": 1,
    # Maxlängd på kön mellan workers och huvudtråd
    "max_queue": MAX_QUEUE,

    # === Utseende: etiketter & fönster ===
    # Skalningsfaktor för etikett-textstorlek
    "font_size_factor": 45,
    # App som används för att visa bilder, t.ex. "Bildvisare" eller "feh"
    "image_viewer_app": "Bildvisare",
    # Sökväg för temporär förhandsvisningsbild
    "temp_image_path": "/tmp/hitta_ansikten_preview.jpg",
    # Bakgrundsfärg för etiketter i RGBA
    "label_bg_color": [0, 0, 0, 192],
    # Textfärg för etiketter i RGB
    "label_text_color": [255, 255, 0],
    # Marginal kring ansiktsrutor (pixlar)
    "padding": 15,
    # Linjetjocklek för markeringsruta (pixlar)
    "rectangle_thickness": 6,

    # === Matchningsparametrar (justera för träffsäkerhet) ===
    # Max-avstånd för att godkänna namn-match (lägre = striktare)
    "match_threshold": 0.54,
    # Minsta "confidence" för att visa namn (0.0–1.0, högre = striktare)
    "min_confidence": 0.5,
    # Max-avstånd för att automatiskt föreslå ignorering ("ign")
    "ignore_distance": 0.48,
    # Namn måste vara så här mycket bättre än ignore för att vinna automatiskt
    "prefer_name_margin": 0.15,

    # === Backend configuration (face recognition engine) ===
    "backend": {
        "type": "dlib",  # Backend to use: "dlib" or "insightface"
        "dlib": {
            "model": "large"  # Currently unused by DlibBackend; kept for compatibility/future use
        },
        "insightface": {
            "model_name": "buffalo_l",  # Model: buffalo_s (fast), buffalo_m, buffalo_l (accurate)
            "ctx_id": -1,  # -1 = CPU, 0+ = GPU device ID
            "det_size": [640, 640]  # Detection input size
        }
    },

    # Threshold mode: "auto" uses match_threshold/ignore_distance for active backend
    # "manual" uses backend-specific thresholds below
    "threshold_mode": "auto",

    # Backend-specific distance thresholds (used if threshold_mode="manual")
    "backend_thresholds": {
        "dlib": {
            "match_threshold": 0.54,  # Euclidean distance threshold
            "ignore_distance": 0.48,
            "hard_negative_distance": 0.45
        },
        "insightface": {
            "match_threshold": 0.4,  # Cosine distance threshold (typically lower)
            "ignore_distance": 0.35,
            "hard_negative_distance": 0.32
        }
    },
}

def load_config():
    BASE_DIR.mkdir(parents=True, exist_ok=True)
    if CONFIG_PATH.exists():
        try:
            with open(CONFIG_PATH, "r") as f:
                return {**DEFAULT_CONFIG, **json.load(f)}
        except Exception:
            pass
    with open(CONFIG_PATH, "w") as f:
        json.dump(DEFAULT_CONFIG, f, indent=2)
    return DEFAULT_CONFIG

def get_attempt_setting_defs(config, backend=None):
    """
    Returnerar alla attempt settings utan rgb_img.

    Args:
        config: Configuration dict
        backend: FaceBackend instance (optional, för backend-specifika nivåer)

    Returns:
        List of attempt setting dicts
    """
    # InsightFace: Enklare nivåer (model/upsample ignoreras ändå)
    # Bara variera upplösning - InsightFace är bra nog att klara de flesta fall
    if backend and backend.backend_name == 'insightface':
        # Use actual model name from backend for clarity in logs/stats
        model_name = backend.get_model_info().get('model', 'buffalo_l')
        return [
            {"model": model_name, "upsample": 0, "scale_label": "mid",  "scale_px": config["max_midsample_px"]},
            {"model": model_name, "upsample": 0, "scale_label": "full", "scale_px": config["max_fullres_px"]},
            {"model": model_name, "upsample": 0, "scale_label": "down", "scale_px": config["max_downsample_px"]},
        ]

    # Dlib: Behåll alla variationer med model och upsample
    return [
        {"model": "cnn", "upsample": 0, "scale_label": "down", "scale_px": config["max_downsample_px"]},
        {"model": "cnn", "upsample": 0, "scale_label": "mid",  "scale_px": config["max_midsample_px"]},
        {"model": "cnn", "upsample": 1, "scale_label": "down", "scale_px": config["max_downsample_px"]},
        {"model": "hog", "upsample": 0, "scale_label": "full", "scale_px": config["max_fullres_px"]},
        {"model": "cnn", "upsample": 0, "scale_label": "full", "scale_px": config["max_fullres_px"]},
        {"model": "cnn", "upsample": 1, "scale_label": "mid",  "scale_px": config["max_midsample_px"]},
        {"model": "cnn", "upsample": 1, "scale_label": "full", "scale_px": config["max_fullres_px"]},
    ]

def get_attempt_settings(config, rgb_down, rgb_mid, rgb_full, backend=None):
    """
    Kopplar rgb_img enligt scale_label.

    Args:
        config: Configuration dict
        rgb_down, rgb_mid, rgb_full: Preprocessed images at different resolutions
        backend: FaceBackend instance (optional, för backend-specifika nivåer)
    """
    arr_map = {
        "down": rgb_down,
        "mid": rgb_mid,
        "full": rgb_full,
    }
    settings = []
    for item in get_attempt_setting_defs(config, backend):
        item_with_img = dict(item)  # kopiera!
        item_with_img["rgb_img"] = arr_map[item["scale_label"]]
        settings.append(item_with_img)
    return settings

def get_max_possible_attempts(config, backend=None):
    """Returns max number of attempts for current backend."""
    return len(get_attempt_setting_defs(config, backend))

def get_settings_signature(attempt_settings):
    # Serialiserbar och ordningsoberoende
    as_json = json.dumps([
        {k: v for k, v in s.items() if k != "rgb_img"}
        for s in attempt_settings
    ], sort_keys=True)
    return hashlib.md5(as_json.encode("utf-8")).hexdigest()

def archive_stats_if_needed(current_sig, force=False):
    sig_path = ATTEMPT_SETTINGS_SIG
    log_path = BASE_DIR / "attempt_stats.jsonl"
    if not log_path.exists():
        sig_path.write_text(current_sig)
        return

    old_sig = sig_path.read_text().strip() if sig_path.exists() else None
    if force or (old_sig != current_sig):
        ARCHIVE_DIR.mkdir(parents=True, exist_ok=True)
        dt_str = datetime.now().strftime("%Y%m%d-%H%M%S")
        archive_name = f"attempt_stats_{dt_str}_{old_sig or 'unknown'}.jsonl"
        archive_path = ARCHIVE_DIR / archive_name
        log_path.rename(archive_path)
        print(f"[INFO] Arkiverade statistikfil till: {archive_path}")
        sig_path.write_text(current_sig)
    else:
        # Skriv alltid signaturen för nuvarande settings
        sig_path.write_text(current_sig)

def hash_encoding(enc):
    """Hash an encoding, handling both dict and ndarray formats."""
    # Hantera både dict och ndarray
    if isinstance(enc, dict) and "encoding" in enc:
        enc = enc["encoding"]
    # Handle None encodings (corrupted or missing data)
    if enc is None:
        return None
    return hashlib.sha1(enc.tobytes()).hexdigest()

def export_and_show_original(image_path, config):
    """
    Exporterar NEF-filen till högupplöst JPG och skriver en statusfil för Bildvisare-appen.
    Visar bilden i bildvisaren (om du vill).
    """
    import json
    from pathlib import Path

    import rawpy
    from PIL import Image

    export_path = Path("/tmp/hitta_ansikten_original.jpg")
    # Läs NEF, konvertera till RGB
    with rawpy.imread(str(image_path)) as raw:
        rgb = raw.postprocess()

    img = Image.fromarray(rgb)
    img.save(export_path, format="JPEG", quality=98)

    status_path = Path.home() / "Library" / "Application Support" / "bildvisare" / "original_status.json"
    status = {
        "timestamp": time.time(),
        "source_nef": str(image_path),
        "exported_jpg": str(export_path),
        "exported": "true"
    }
    with open(status_path, "w") as f:
        json.dump(status, f, indent=2)

    # Visa bilden (eller låt bildvisaren själv ladda in statusfilen)
    # os.system(f"open -a '{config.get('image_viewer_app', 'Bildvisare')}' '{export_path}'")


def show_temp_image(preview_path, config, image_path=None, last_shown=[None]):
    import subprocess
    viewer_app = config.get("image_viewer_app")
    status_path = Path.home() / "Library" / "Application Support" / "bildvisare" / "status.json"
    expected_path = str(Path(preview_path).resolve())

    should_open = True  # Default: öppna om osäkert

    # Använd image_path om det finns, annars preview_path
    orig_path = str(image_path) if image_path else str(preview_path)
    status_origjson_path = Path.home() / "Library" / "Application Support" / "bildvisare" / "original_status.json"
    status_origjson = {
        "timestamp": time.time(),
        "source_nef": orig_path,
        "exported_jpg": None,
        "exported": "false"
    }
    with open(status_origjson_path, "w") as f:
        json.dump(status_origjson, f, indent=2)


    if status_path.exists():
        try:
            with open(status_path, "r") as f:
                status = json.load(f)
            app_status = status.get("app_status", "unknown")
            if app_status == "running" and os.path.samefile(status.get("file_path", ""), expected_path):
                should_open = False  # Bildvisare kör redan och visar rätt fil
                logging.debug(f"[BILDVISARE] Bildvisaren visar redan rätt fil: {expected_path}")

            elif app_status == "exited":
                logging.debug(f"[BILDVISARE] Bildvisaren har avslutats, kommer öppna bild")
                should_open = True
            else:
                logging.debug(f"[BILDVISARE] Bildvisar-status: {app_status} inte behandlad, kommer öppna bild")
                should_open = True
        except Exception:
            logging.debug(f"[BILDVISARE] Misslyckades läsa statusfilen: {status_path}, kommer öppna bild")
            should_open = True

    if should_open:
        logging.debug(f"[BILDVISARE] Öppnar bild i visare: {expected_path}")
        subprocess.Popen(["open", "-a", viewer_app, preview_path])
        last_shown[0] = preview_path
    else:
        logging.debug(f"[BILDVISARE] Hoppar över open")
        last_shown[0] = preview_path


def safe_input(prompt_text, completer=None):
    """
    Wrapper för både vanlig input och prompt_toolkit.prompt, med graceful exit.
    Om completer anges, används prompt_toolkit.prompt, annars vanlig input().
    """
    try:
        if completer is not None:
            from prompt_toolkit import prompt
            return prompt(prompt_text, completer=completer)
        else:
            return input(prompt_text)
    except KeyboardInterrupt:
        print("\n⏹ Avbruten. Programmet avslutas.")
        sys.exit(0)

def parse_inputs(args, supported_ext):
    seen = set()  # för att undvika dubbletter
    for arg in args:
        path = Path(arg)
        if path.is_dir():
            # Generator för rekursivt genomgång av katalog
            for f in path.rglob("*"):
                if f.suffix in supported_ext and f.is_file() and f not in seen:
                    seen.add(f)
                    yield f.resolve()
        elif "*" in arg or "?" in arg or "[" in arg:
            for f in Path(".").glob(arg):
                if f.suffix in supported_ext and f.is_file() and f not in seen:
                    seen.add(f)
                    yield f.resolve()
        elif arg == ".":
            for f in Path(".").rglob("*"):
                if f.suffix in supported_ext and f.is_file() and f not in seen:
                    seen.add(f)
                    yield f.resolve()
        elif path.is_file() and path.suffix in supported_ext:
            if path.resolve() not in seen:
                seen.add(path.resolve())
                yield path.resolve()
        else:
            for f in Path(".").rglob("*"):
                if fnmatch.fnmatch(f.name, arg) and f.suffix in supported_ext and f.is_file() and f not in seen:
                    seen.add(f)
                    yield f.resolve()


def log_attempt_stats(
    image_path,
    attempts,
    used_attempt_idx,
    base_dir=None,
    log_name="attempt_stats.jsonl",
    review_results=None,
    labels_per_attempt=None,
    file_hash=None,
):
    """
    Spara attempts-statistik för en bild till en JSONL-fil i base_dir.
    :param image_path: Path till bilden.
    :param attempts: Lista med dict för varje attempt.
    :param used_attempt_idx: Index (int) för attempt som blev det faktiska valet (eller None om ingen).
    :param base_dir: Path till katalogen där loggfilen ska finnas (om None: '.').
    :param log_name: Filnamn på loggfilen.
    :param review_results: Lista med user_review_encodings-resultat per attempt, t.ex. ["ok", "retry", ...]
    :param labels_per_attempt: Lista av etikettlistor (labels från varje attempt).
    :param file_hash: (str, optional) SHA1-hash av filen som behandlas.
    """
    from pathlib import Path
    if base_dir is None:
        base_dir = Path(".")
    log_entry = {
        "timestamp": datetime.now().isoformat(timespec="seconds"),
        "filename": str(image_path),
        "file_hash": file_hash,
        "attempts": attempts,
        "used_attempt": used_attempt_idx
    }
    if review_results is not None:
        log_entry["review_results"] = review_results
    if labels_per_attempt is not None:
        log_entry["labels_per_attempt"] = labels_per_attempt
    log_path = Path(base_dir) / log_name
    Path(base_dir).mkdir(parents=True, exist_ok=True)
    with open(log_path, "a") as f:
        f.write(json.dumps(log_entry, ensure_ascii=False) + "\n")


def get_match_label(i, best_name, best_name_dist, name_conf, best_ignore, best_ignore_dist, ign_conf, config):
    return get_face_match_status(i, best_name, best_name_dist, name_conf, best_ignore, best_ignore_dist, ign_conf, config)

def label_preview_for_encodings(face_encodings, known_faces,
                                ignored_faces, hard_negatives, config, backend):
    labels = []
    for i, encoding in enumerate(face_encodings):
        (best_name, best_name_dist), (best_ignore, best_ignore_dist) = best_matches(
            encoding, known_faces, ignored_faces, hard_negatives, config, backend
        )
        name_conf = int((1 - best_name_dist) * 100) if best_name_dist is not None else None
        ign_conf = int((1 - best_ignore_dist) * 100) if best_ignore_dist is not None else None
        label, _ = get_match_label(i, best_name, best_name_dist, name_conf, best_ignore, best_ignore_dist, ign_conf, config)
        labels.append(label)
    return labels

def handle_manual_add(known_faces, image_path, file_hash, input_name_func, backend, labels=None):
    """
    Lägg till manuell person – även med file och hash.
    Om labels ges (lista), addera ett label-objekt, annars returnera namn och label.

    Args:
        backend: FaceBackend instance (for metadata, even though encoding is None)
    """
<<<<<<< HEAD
    namn = input_name_func(list(known_faces.keys()), "Manuellt tillägg – ange namn: ")
=======
    while True:
        namn = input_name_func(list(known_faces.keys()), "Manuellt tillägg – ange namn: ")
        # Validera att namnet inte är ett reserverat kommando
        if namn and namn.lower() in RESERVED_COMMANDS:
            print(f"⚠️  '{namn}' är ett reserverat kommando och kan inte användas som namn. Ange ett annat namn.")
            continue
        break

>>>>>>> 1cb1afab
    if namn and namn not in known_faces:
        known_faces[namn] = []
    # Spara dummy-encoding med backend metadata
    known_faces[namn].append({
        "encoding": None,
        "file": str(image_path.name) if image_path is not None and hasattr(image_path, "name") else str(image_path),
        "hash": file_hash,
        "backend": backend.backend_name,
        "backend_version": backend.get_model_info().get('model', 'unknown'),
        "created_at": datetime.now().isoformat(),
        "encoding_hash": None  # No encoding for manual add
    })
    label_obj = {"label": f"#manuell\n{namn}", "hash": None}
    if labels is not None:
        labels.append(label_obj)
    return namn, label_obj

def get_face_match_status(i, best_name, best_name_dist, name_conf, best_ignore, best_ignore_dist, ign_conf, config):
    name_thr = config.get("match_threshold", 0.6)
    ignore_thr = config.get("ignore_distance", 0.5)
    margin = config.get("prefer_name_margin", 0.10)
    min_conf = config.get("min_confidence", 0.4)

    # Confidence-filter
    if (
        (name_conf is not None and name_conf / 100 < min_conf) and
        (ign_conf is not None and ign_conf / 100 < min_conf)
    ):
        return "#%d\nOkänt" % (i + 1), "unknown"

    # Osäker mellan namn och ignore
    if (
        best_name is not None and best_name_dist is not None and best_name_dist < name_thr and
        best_ignore_dist is not None and best_ignore_dist < ignore_thr and
        abs(best_name_dist - best_ignore_dist) < margin
    ):
        if best_name_dist < best_ignore_dist:
            return f"#%d\n{best_name} / ign" % (i + 1), "uncertain_name"
        else:
            return f"#%d\nign / {best_name}" % (i + 1), "uncertain_ign"

    # Namn vinner klart
    elif (
        best_name is not None and best_name_dist is not None and best_name_dist < name_thr and
        (best_ignore_dist is None or best_name_dist < best_ignore_dist - margin)
    ):
        return f"#%d\n{best_name}" % (i + 1), "name"

    # Ign vinner klart
    elif (
        best_ignore_dist is not None and best_ignore_dist < ignore_thr and
        (best_name_dist is None or best_ignore_dist < best_name_dist - margin)
    ):
        return "#%d\nign" % (i + 1), "ign"

    # Ingen tillräckligt nära
    else:
        return "#%d\nOkänt" % (i + 1), "unknown"

def add_hard_negative(hard_negatives, person, encoding, backend, image_path=None, file_hash=None):
    """Add a hard negative example for a person with full metadata."""
    if person not in hard_negatives:
        hard_negatives[person] = []
    normalized_encoding = backend.normalize_encoding(encoding)
    hard_negatives[person].append({
        "encoding": normalized_encoding,
        "file": str(image_path.name) if image_path and hasattr(image_path, "name") else str(image_path) if image_path else None,
        "hash": file_hash,
        "backend": backend.backend_name,
        "backend_version": backend.get_model_info().get('model', 'unknown'),
        "created_at": datetime.now().isoformat(),
        "encoding_hash": hashlib.sha1(normalized_encoding.tobytes()).hexdigest()
    })

def user_review_encodings(
    face_encodings, known_faces, ignored_faces, hard_negatives, config, backend,
    image_path=None, preview_path=None, file_hash=None
):
    """
    Terminal-review av hittade ansikten
    """

    if file_hash is None and image_path is not None:
        file_hash = get_file_hash(image_path)

    labels = []
    all_ignored = True
    retry_requested = False
    margin = config["prefer_name_margin"]
    name_thr = config["match_threshold"]
    ignore_thr = config["ignore_distance"]

    def handle_answer(ans, actions, default=None):
        if ans in ("", "enter"):
            return default
        return actions.get(ans)

    for i, encoding in enumerate(face_encodings):
        name = None
        print(f"\nAnsikte #{i + 1}:")
        (best_name, best_name_dist), (best_ignore, best_ignore_dist) = best_matches(
            encoding, known_faces, ignored_faces, hard_negatives, config, backend
        )
        name_confidence = int((1 - best_name_dist) * 100) if best_name_dist is not None else None
        ignore_confidence = int((1 - best_ignore_dist) * 100) if best_ignore_dist is not None else None

        base_actions = {
            "o": "show_original",
            "m": "manual",
            "x": "skip",
            "n": "retry",
        }

        # Centraliserad logik
        label_txt, case = get_face_match_status(
            i, best_name, best_name_dist, name_confidence,
            best_ignore, best_ignore_dist, ignore_confidence, config
        )

        if case == "uncertain_name":
            prompt_txt = (
                f"↪ Osäkert: {best_name} ({name_confidence}%) / ign ({ignore_confidence}%)\n"
                "[Enter = bekräfta namn, i = ignorera, r = rätta, n = försök igen, "
                "o = öppna original, m = manuell tilldelning, x = skippa bild] › "
            )
            actions = {**base_actions, "i": "ignore", "r": "edit"}
            default_action = "name"

        elif case == "uncertain_ign":
            prompt_txt = (
                f"↪ Osäkert: ign ({ignore_confidence}%) / {best_name} ({name_confidence}%)\n"
                "[Enter = bekräfta ignorera, a = acceptera namn, r = rätta, n = försök igen, "
                "o = öppna original, m = manuell tilldelning, x = skippa bild] › "
            )
            actions = {**base_actions, "a": "name", "r": "edit", "i": "ignore"}
            default_action = "ignore"

        elif case == "name":
            prompt_txt = (
                f"↪ Föreslaget: {best_name} ({name_confidence}%)\n"
                "[Enter = bekräfta, r = rätta, n = försök igen, i = ignorera, "
                "o = öppna original, m = manuell tilldelning, x = skippa bild] › "
            )
            actions = {**base_actions, "r": "edit", "i": "ignore"}
            default_action = "name"

        elif case == "ign":
            prompt_txt = (
                f"↪ Ansiktet liknar ett tidigare ignorerat ({ignore_confidence}%).\n"
                "[Enter = bekräfta ignorera, a = acceptera namn, r = rätta, n = försök igen, "
                "o = öppna original, m = manuell tilldelning, x = skippa bild] › "
            )
            actions = {**base_actions, "a": "name", "r": "edit", "i": "ignore"}
            default_action = "ignore"

        else:  # "unknown"
            prompt_txt = (
                "↪ Okänt ansikte. Ange namn (eller 'i' för ignorera, n = försök igen, "
                "m = manuell tilldelning, o = öppna original, x = skippa bild) › "
            )
            actions = {**base_actions, "i": "ignore"}
            default_action = "edit"

        while True:
            if default_action == "edit" and prompt_txt.startswith("↪ Okänt ansikte."):
                new_name = input_name(list(known_faces.keys()), prompt_txt)
                ans = new_name.strip()
                # Om användaren skrivit en specialaction istället för namn:
                if ans.lower() in actions:
                    action = actions[ans.lower()]
                elif ans:
                    action = "edit"
                else:
                    action = default_action
            else:
                ans = safe_input(prompt_txt).strip().lower()
                action = handle_answer(ans, actions, default=default_action)

            if action == "show_original":
                if image_path is not None:
                    export_and_show_original(image_path, config)
                elif preview_path is not None:
                    show_temp_image(preview_path, config, image_path)
                continue
            elif action == "manual":
                handle_manual_add(known_faces, image_path, file_hash, input_name, backend, labels)
                all_ignored = False
                continue
            elif action == "skip":
                return "skipped", []
            elif action == "retry":
                retry_requested = True
                break
            elif action == "edit":
                if not (default_action == "edit" and prompt_txt.startswith("↪ Okänt ansikte.")):
                    new_name = input_name(list(known_faces.keys()))
<<<<<<< HEAD
                if new_name.lower() == "x":
                    return "skipped", []
                if new_name.lower() == "n":
                    retry_requested = True
                    break
                if new_name.lower() == "i":
                    ignored_faces.append(encoding)
                    labels.append({"label": f"#{i+1}\nignorerad", "hash": hash_encoding(encoding)})
                    break
=======
                # Hantera kommandon som angetts när namnet efterfrågades
                if new_name.lower() in base_actions:
                    # Rekursiv hantering av kommandot
                    action = base_actions[new_name.lower()]
                    if action == "skip":
                        return "skipped", []
                    elif action == "retry":
                        retry_requested = True
                        break
                    elif action == "ignore":
                        normalized_encoding = backend.normalize_encoding(encoding)
                        ignored_faces.append({
                            "encoding": normalized_encoding,
                            "file": str(image_path.name) if image_path and hasattr(image_path, "name") else str(image_path),
                            "hash": file_hash,
                            "backend": backend.backend_name,
                            "backend_version": backend.get_model_info().get('model', 'unknown'),
                            "created_at": datetime.now().isoformat(),
                            "encoding_hash": hashlib.sha1(normalized_encoding.tobytes()).hexdigest()
                        })
                        labels.append({"label": f"#{i+1}\nignorerad", "hash": hashlib.sha1(normalized_encoding.tobytes()).hexdigest()})
                        break
                    elif action == "accept_suggestion":
                        if best_name:
                            name = best_name
                            all_ignored = False
                            break
                        else:
                            print("⚠️  Det finns inget förslag att acceptera.")
                            continue
                    # För andra kommandon, fortsätt loopen
                    continue
                # Kontrollera om namnet är ett reserverat kommando
                if new_name.lower() in RESERVED_COMMANDS:
                    print(f"⚠️  '{new_name}' är ett reserverat kommando och kan inte användas som namn. Ange ett annat namn.")
                    continue
>>>>>>> 1cb1afab
                if new_name:
                    name = new_name
                    all_ignored = False
                    # --- Hard negative: Spara encoding som hard negative för best_name om den felaktigt föreslogs! ---
                    if best_name and name != best_name:
                        add_hard_negative(hard_negatives, best_name, encoding, backend, image_path, file_hash)
                    break
            elif action == "ignore":
                normalized_encoding = backend.normalize_encoding(encoding)
                ignored_faces.append({
                    "encoding": normalized_encoding,
                    "file": str(image_path.name) if image_path and hasattr(image_path, "name") else str(image_path),
                    "hash": file_hash,
                    "backend": backend.backend_name,
                    "backend_version": backend.get_model_info().get('model', 'unknown'),
                    "created_at": datetime.now().isoformat(),
                    "encoding_hash": hashlib.sha1(normalized_encoding.tobytes()).hexdigest()
                })
                labels.append({"label": f"#{i+1}\nignorerad", "hash": hashlib.sha1(normalized_encoding.tobytes()).hexdigest()})
                break
            elif action == "name":
                name = best_name if best_name else input_name(list(known_faces.keys()))
                all_ignored = False
                break

        if retry_requested:
            break
        if name is not None and name.lower() not in {"i", "x", "n", "o"}:
            if name not in known_faces:
                known_faces[name] = []
            normalized_encoding = backend.normalize_encoding(encoding)
            known_faces[name].append({
                "encoding": normalized_encoding,
                "file": str(image_path.name) if image_path is not None and hasattr(image_path, "name") else str(image_path),
                "hash": file_hash,
                "backend": backend.backend_name,
                "backend_version": backend.get_model_info().get('model', 'unknown'),
                "created_at": datetime.now().isoformat(),
                "encoding_hash": hashlib.sha1(normalized_encoding.tobytes()).hexdigest()
            })
            labels.append({"label": f"#{i+1}\n{name}", "hash": hashlib.sha1(normalized_encoding.tobytes()).hexdigest()})

    if retry_requested:
        logging.debug(f"[REVIEW] Retry ombett, återgår till anropare")
        return "retry", []
    if all_ignored:
        logging.debug(f"[REVIEW] Alla ansikten ignorerade; returnerar 'all_ignored'.")
        return "all_ignored", []
    logging.debug(f"[REVIEW] Alla ansikten granskade, returnerar 'ok'.")
    return "ok", labels

def box_overlaps_with_buffer(b1, b2, buffer=40):
    l1, t1, r1, b1_ = b1
    l2, t2, r2, b2_ = b2
    return not (r1 + buffer <= l2 - buffer or
                l1 - buffer >= r2 + buffer or
                b1_ + buffer <= t2 - buffer or
                t1 - buffer >= b2_ + buffer)

def robust_word_wrap(label_text, max_label_width, draw, font):
    lines = []
    text = label_text
    while text:
        for cut in range(len(text), 0, -1):
            trial = text[:cut]
            bbox = draw.textbbox((0, 0), trial, font=font)
            line_width = bbox[2] - bbox[0]
            if line_width <= max_label_width or cut == 1:
                lines.append(trial.strip())
                text = text[cut:].lstrip()
                break
    return lines


# === Funktion för att skapa tempbild med etiketter ===
def create_labeled_image(rgb_image, face_locations, labels, config, suffix=""):

    from PIL import Image

    font_size = max(10, rgb_image.shape[1] // config.get("font_size_factor"))
    font_path = fm.findfont(fm.FontProperties(family="DejaVu Sans"))
    font = ImageFont.truetype(font_path, font_size)
    bg_color = tuple(config.get("label_bg_color"))
    text_color = tuple(config.get("label_text_color"))

    orig_height, orig_width = rgb_image.shape[0:2]
    max_label_width = orig_width // 3
    margin = 50
    buffer = 40  # px skyddszon runt alla lådor

    # Hjälpfunktioner
    # Dummy draw for measuring text size
    draw_temp = ImageDraw.Draw(Image.new("RGB", (orig_width, orig_height)), "RGBA")
    placements = []
    placed_boxes = []

    for i, (top, right, bottom, left) in enumerate(face_locations):
        face_box = (left, top, right, bottom)
        placed_boxes.append(face_box)

        label_text = "{} {}".format(labels[i].split('\n')[0], labels[i].split('\n')[1]) if "\n" in labels[i] else labels[i]
        lines = robust_word_wrap(label_text, max_label_width, draw_temp, font)
        line_sizes = [draw_temp.textbbox((0, 0), line, font=font) for line in lines]
        text_width = max(b[2] - b[0] for b in line_sizes) + 10
        text_height = font_size * len(lines) + 4

        # Siffran, ovanför ansiktslådan om plats
        num_font_size = max(12, font_size // 2)
        num_font = ImageFont.truetype(font_path, num_font_size)
        num_text = f"#{i+1}"
        num_text_bbox = draw_temp.textbbox((0, 0), num_text, font=num_font)
        num_text_w = num_text_bbox[2] - num_text_bbox[0]
        num_text_h = num_text_bbox[3] - num_text_bbox[1]
        num_x = left
        num_y = top - num_text_h - 4
        num_box = (num_x, num_y, num_x + num_text_w, num_y + num_text_h)

        # ----- Hitta etikettposition -----
        found = False
        # Pröva ringar/cirklar längre och längre bort
        cx = (left + right) // 2
        cy = (top + bottom) // 2
        for radius in range(max((bottom-top), (right-left)) + margin, max(orig_width, orig_height) * 2, 25):
            for angle in range(0, 360, 10):
                radians = math.radians(angle)
                lx = int(cx + radius * math.cos(radians) - text_width // 2)
                ly = int(cy + radius * math.sin(radians) - text_height // 2)
                label_box = (lx, ly, lx + text_width, ly + text_height)
                # Får inte krocka med någon befintlig låda (inkl. buffer)
                collision = False
                for box in placed_boxes:
                    if box_overlaps_with_buffer(label_box, box, buffer):
                        collision = True
                        break
                if not collision:
                    found = True
                    break
            if found:
                break
        # Om ingen plats finns ens utanför – låt etiketten ligga långt ut (canvas expanderas sen)
        if not found:
            lx = -text_width - margin
            ly = -text_height - margin
            label_box = (lx, ly, lx + text_width, ly + text_height)
        placed_boxes.append(label_box)
        placements.append({
            "face_box": face_box,
            "label_box": label_box,
            "num_box": num_box,
            "lines": lines,
            "num_text": num_text,
            "num_font": num_font,
            "text_width": text_width,
            "text_height": text_height,
            "label_pos": (lx, ly),
        })

    # 2. Beräkna nödvändigt canvas-storlek utifrån alla etikettboxar
    min_x = 0
    min_y = 0
    max_x = orig_width
    max_y = orig_height
    for p in placements:
        for box in [p["label_box"], p["num_box"]]:
            min_x = min(min_x, box[0])
            min_y = min(min_y, box[1])
            max_x = max(max_x, box[2])
            max_y = max(max_y, box[3])
    offset_x = -min_x
    offset_y = -min_y
    canvas_width = max_x - min_x
    canvas_height = max_y - min_y

    canvas = Image.new("RGB", (canvas_width, canvas_height), (20, 20, 20))
    canvas.paste(Image.fromarray(rgb_image), (offset_x, offset_y))
    draw = ImageDraw.Draw(canvas, "RGBA")

    # Rita allt på nya canvasen
    for p in placements:
        # Ansiktslåda
        face_box = tuple(x + offset if i % 2 == 0 else x + offset_y for i, (x, offset) in enumerate(zip(p["face_box"], (offset_x, offset_y, offset_x, offset_y))))
        draw.rectangle([face_box[0], face_box[1], face_box[2], face_box[3]],
                       outline="red",
                       width=config.get("rectangle_thickness", 6))

        # Etikett
        lx, ly = p["label_pos"]
        lx += offset_x
        ly += offset_y
        draw.rectangle([lx, ly, lx + p["text_width"], ly + p["text_height"]], fill=bg_color)
        y_offset = 2
        for line in p["lines"]:
            draw.text((lx + 5, ly + y_offset), line, fill=text_color, font=font)
            y_offset += font_size

        # Nummer
        nb = p["num_box"]
        nb_off = (nb[0] + offset_x, nb[1] + offset_y, nb[2] + offset_x, nb[3] + offset_y)
        draw.rectangle(nb_off, fill=(0, 0, 0, 180))
        draw.text((nb_off[0], nb_off[1]), p["num_text"], fill=(255,255,0), font=p["num_font"])

        # Pil
        face_cx = (face_box[0] + face_box[2]) // 2
        face_cy = (face_box[1] + face_box[3]) // 2
        label_cx = lx + p["text_width"] // 2
        label_cy = ly + p["text_height"] // 2
        draw.line([(face_cx, face_cy), (label_cx, label_cy)], fill="yellow", width=2)

    temp_dir = os.path.dirname(config.get("temp_image_path", "/tmp/hitta_ansikten_preview.jpg"))
    temp_prefix = "hitta_ansikten_preview"
    temp_suffix = f"{suffix}.jpg" if suffix else ".jpg"

    with tempfile.NamedTemporaryFile(prefix=temp_prefix, suffix=temp_suffix, dir=temp_dir, delete=False) as tmp:
        canvas.save(tmp.name, format="JPEG")
        return tmp.name

# === Backend threshold helper ===
def _get_backend_thresholds(config, backend):
    """
    Get appropriate thresholds for current backend.

    Args:
        config: Full config dict
        backend: FaceBackend instance

    Returns:
        Dict with 'match_threshold', 'ignore_distance', 'hard_negative_distance'
    """
    threshold_mode = config.get('threshold_mode', 'auto')

    if threshold_mode == 'manual':
        # Use backend-specific thresholds when available
        backend_thresholds = config.get('backend_thresholds', {})
        if backend.backend_name in backend_thresholds:
            return backend_thresholds[backend.backend_name]

        # Fallback: log warning and use top-level config values
        logging.warning(
            f"Manual threshold mode: no thresholds configured for backend '{backend.backend_name}'; "
            f"falling back to top-level threshold values which may not match this "
            f"backend's distance metric."
        )
        return {
            'match_threshold': config.get('match_threshold', 0.6),
            'ignore_distance': config.get('ignore_distance', 0.5),
            'hard_negative_distance': config.get('hard_negative_distance', 0.45)
        }
    else:
        # Auto mode: prefer backend-specific thresholds, then adjust by distance metric
        backend_thresholds = config.get('backend_thresholds', {})
        backend_specific = backend_thresholds.get(backend.backend_name)
        if backend_specific is not None:
            return backend_specific

        # Fallback based on backend distance metric
        distance_metric = getattr(backend, 'distance_metric', 'euclidean')

        # Default thresholds for Euclidean-like metrics (preserves existing behavior)
        default_match = 0.6
        default_ignore = 0.5
        default_hard_negative = 0.45

        # For cosine distance, typical thresholds are lower (e.g. ~0.4)
        if isinstance(distance_metric, str) and 'cos' in distance_metric.lower():
            default_match = 0.4
            default_ignore = 0.35
            default_hard_negative = 0.32

        return {
            'match_threshold': config.get('match_threshold', default_match),
            'ignore_distance': config.get('ignore_distance', default_ignore),
            'hard_negative_distance': config.get('hard_negative_distance', default_hard_negative)
        }


# === Beräkna avstånd till kända encodings ===
def best_matches(encoding, known_faces, ignored_faces, hard_negatives, config, backend: FaceBackend):
    """
    Find best matching person and ignore candidate using backend.

    Args:
        encoding: Face encoding to match
        known_faces: Dict of {name: [encoding_entries]}
        ignored_faces: List of ignored encoding entries
        hard_negatives: Dict of {name: [hard_negative_entries]}
        config: Config dict
        backend: FaceBackend instance

    Returns:
        (best_name, best_name_dist), (best_ignore_idx, best_ignore_dist)
    """
    import numpy as np

    best_name = None
    best_name_dist = None
    best_ignore_idx = None
    best_ignore_dist = None

    # Get backend-appropriate thresholds
    thresholds = _get_backend_thresholds(config, backend)
    hard_negative_thr = thresholds.get('hard_negative_distance', 0.45)

    # Match against known faces (with backend filtering)
    for name, entries in known_faces.items():
        # Filter encodings by backend
        encs = []
        for entry in entries:
            if isinstance(entry, dict):
                entry_enc = entry.get("encoding")
                entry_backend = entry.get("backend", "dlib")
            else:
                # Legacy numpy array
                entry_enc = entry
                entry_backend = "dlib"

            # Only match against same backend
            if entry_enc is not None and entry_backend == backend.backend_name:
                if isinstance(entry_enc, np.ndarray):
                    encs.append(entry_enc)

        if not encs:
            continue  # No encodings for this backend

        # Check hard negatives (same backend filtering)
        hard_negs = []
        if hard_negatives and name in hard_negatives:
            for neg in hard_negatives[name]:
                if isinstance(neg, dict):
                    neg_enc = neg.get("encoding")
                    neg_backend = neg.get("backend", "dlib")
                else:
                    neg_enc = neg
                    neg_backend = "dlib"

                if neg_enc is not None and neg_backend == backend.backend_name:
                    if isinstance(neg_enc, np.ndarray):
                        hard_negs.append(neg_enc)

        # Check if encoding matches hard negatives
        is_hard_negative = False
        if hard_negs:
            neg_dists = backend.compute_distances(np.array(hard_negs), encoding)
            if np.min(neg_dists) < hard_negative_thr:
                is_hard_negative = True

        if is_hard_negative:
            continue  # Skip this person

        # Compute distances using backend
        dists = backend.compute_distances(np.array(encs), encoding)
        min_dist = np.min(dists)

        if best_name_dist is None or min_dist < best_name_dist:
            best_name_dist = min_dist
            best_name = name

    # Match against ignored faces (with backend filtering)
    ignored_encs = []
    for entry in ignored_faces:
        if isinstance(entry, dict):
            entry_enc = entry.get("encoding")
            entry_backend = entry.get("backend", "dlib")
        else:
            entry_enc = entry
            entry_backend = "dlib"

        if entry_enc is not None and entry_backend == backend.backend_name:
            if isinstance(entry_enc, np.ndarray):
                ignored_encs.append(entry_enc)

    if ignored_encs:
        dists = backend.compute_distances(np.array(ignored_encs), encoding)
        min_dist = np.min(dists)
        best_ignore_dist = min_dist
        best_ignore_idx = int(np.argmin(dists))
    else:
        best_ignore_dist = None
        best_ignore_idx = None

    return (best_name, best_name_dist), (best_ignore_idx, best_ignore_dist)

def load_and_resize_raw(image_path, max_dim=None):
    """
    Läser och eventuellt nedskalar RAW-bild till max_dim (längsta sida).
    Om max_dim=None returneras full originalstorlek.
    """
    with rawpy.imread(str(image_path)) as raw:
        rgb = raw.postprocess()
    if max_dim and max(rgb.shape[0], rgb.shape[1]) > max_dim:
        scale = max_dim / max(rgb.shape[0], rgb.shape[1])
        rgb = (Image.fromarray(rgb)
               .resize((int(rgb.shape[1] * scale), int(rgb.shape[0] * scale)), Image.LANCZOS))
        rgb = np.array(rgb)
    return rgb

def face_detection_attempt(rgb, model, upsample, backend: FaceBackend):
    """
    Detect faces using configured backend.

    Args:
        rgb: RGB image array
        model: Detection model hint ('hog', 'cnn')
        upsample: Upsampling factor
        backend: FaceBackend instance

    Returns:
        (face_locations, face_encodings)
    """
    t0 = time.time()
    logging.debug(f"[FACEDETECT] begins: backend={backend.backend_name}, model={model}, upsample={upsample}")

    face_locations, face_encodings = backend.detect_faces(rgb, model, upsample)

    t1 = time.time()
    logging.debug(f"[FACEDETECT] Complete: {len(face_locations)} faces found in {t1-t0:.2f}s")

    return face_locations, face_encodings

def input_name(known_names, prompt_txt="Ange namn (eller 'i' för ignorera, n = försök igen, x = skippa bild) › "):
    completer = WordCompleter(sorted(known_names), ignore_case=True, sentence=True)
    try:
        name = prompt(prompt_txt, completer=completer)
        return name.strip()
    except (KeyboardInterrupt, EOFError):
        print("\n⏹ Avbruten. Programmet avslutas.")
        sys.exit(0)


def remove_encodings_for_file(known_faces, ignored_faces, hard_negatives, identifier):
    """
    Tar bort ALLA encodings (via hash) som mappats från just denna fil.
    identifier kan vara filnamn (str), hash (str), eller lista av dessa.
    Returnerar antal borttagna encodings.
    """
    log = load_attempt_log()
    hashes_to_remove = []
    labels_by_hash = {}
    # Stöd för flera identifierare
    if isinstance(identifier, str):
        identifiers = [identifier]
    else:
        identifiers = list(identifier)
    # Samla hashar från alla labels_per_attempt för matchande entry
    for entry in log:
        entry_fname = Path(entry.get("filename", "")).name
        entry_hash = entry.get("file_hash")
        match = entry_fname in identifiers or (entry_hash and entry_hash in identifiers)
        if match:
            for attempt in entry.get("labels_per_attempt", []):
                for lbl in attempt:
                    if isinstance(lbl, dict) and "hash" in lbl:
                        hashes_to_remove.append(lbl["hash"])
                        labelstr = lbl.get("label", "")
                        namn = labelstr.split("\n")[1] if "\n" in labelstr else None
                        labels_by_hash[lbl["hash"]] = namn
    # Ta bort encodings från ignored_faces (matcha via hash)
    removed = 0
    for hashval in hashes_to_remove:
        idx_to_del = None
        for idx, enc in enumerate(ignored_faces):
            enc_hash = hash_encoding(enc)
            # Skip corrupted encodings (None hash)
            if enc_hash is not None and enc_hash == hashval:
                idx_to_del = idx
                break
        if idx_to_del is not None:
            del ignored_faces[idx_to_del]
            removed += 1
    # Ta bort från known_faces
    for hashval, namn in labels_by_hash.items():
        if namn and namn != "ignorerad" and namn in known_faces:
            idx_to_del = None
            for idx, enc in enumerate(known_faces[namn]):
                enc_hash = hash_encoding(enc)
                # Skip corrupted encodings (None hash)
                if enc_hash is not None and enc_hash == hashval:
                    idx_to_del = idx
                    break
            if idx_to_del is not None:
                del known_faces[namn][idx_to_del]
                removed += 1
    return removed

def preprocess_image(
    image_path,
    known_faces,
    ignored_faces,
    hard_negatives,
    config,
    backend,
    max_attempts=3,
    attempts_so_far=None
):
    """
    Förbehandlar en bild och returnerar en lista av attempt-resultat.
    Om attempts_so_far anges (lista), används befintliga attempts och endast saknade attempts (index >= len(attempts_so_far)) körs.

    Args:
        backend: FaceBackend instance for face detection and encoding
    """
    fname = str(image_path)
    logging.debug(f"[PREPROCESS image][{fname}] start")

    try:
        max_down = config.get("max_downsample_px")
        max_mid = config.get("max_midsample_px")
        max_full = config.get("max_fullres_px")
        rgb_down = load_and_resize_raw(image_path, max_down)
        rgb_mid = load_and_resize_raw(image_path, max_mid)
        rgb_full = load_and_resize_raw(image_path, max_full)

        attempt_settings = get_attempt_settings(config, rgb_down, rgb_mid, rgb_full, backend)
    except Exception as e:
        logging.warning(f"[RAWREAD][SKIP][{fname}] Kunde inte öppna {fname}: {e}")
        return []

    if attempts_so_far is None:
        attempts_so_far = []

    attempt_results = list(attempts_so_far)  # Kopiera så vi inte muterar input
    start_idx = len(attempt_results)
    total_attempts = min(max_attempts, len(attempt_settings))

    for attempt_idx in range(start_idx, total_attempts):
        setting = attempt_settings[attempt_idx]
        rgb = setting["rgb_img"]
        t0 = time.time()
        logging.debug(f"[PREPROCESS image][{fname}] Attempt {attempt_idx}: start")
        logging.debug(f"[PREPROCESS image][{fname}] Attempt {attempt_idx}: face_detection_attempt")
        face_locations, face_encodings = face_detection_attempt(
            rgb, setting["model"], setting["upsample"], backend
        )
        logging.debug(f"[PREPROCESS image][{fname}] Attempt {attempt_idx}: label_preview_for_encodings")
        preview_labels = label_preview_for_encodings(
            face_encodings, known_faces, ignored_faces, hard_negatives, config, backend
        )
        logging.debug(f"[PREPROCESS image][{fname}] Attempt {attempt_idx}: create_labeled_image")
        preview_path = create_labeled_image(
            rgb, face_locations, preview_labels, config, suffix=f"_preview_{attempt_idx}"
        )
        elapsed = time.time() - t0
        logging.debug(f"[PREPROCESS image][{fname}] Attempt {attempt_idx}: done ({elapsed:.2f}s)")

        attempt_results.append({
            "attempt_index": attempt_idx,
            "model": setting["model"],
            "backend": backend.backend_name,
            "backend_version": backend.get_model_info().get('model', 'unknown'),
            "upsample": setting["upsample"],
            "scale_label": setting["scale_label"],
            "scale_px": setting["scale_px"],
            "time_seconds": round(elapsed, 3),
            "faces_found": len(face_encodings),
            "face_locations": face_locations,
            "face_encodings": face_encodings,
            "preview_labels": preview_labels,
            "preview_path": preview_path,
        })

        if attempt_idx + 1 >= max_attempts:
            break

    logging.debug(f"[PREPROCESS image][{fname}]: end")
    return attempt_results


def main_process_image_loop(image_path, known_faces, ignored_faces, hard_negatives,
                            config, backend, attempt_results):
    """
    Review-loop för EN attempt (sista) för en redan preprocessad bild.

    Args:
        backend: FaceBackend instance
    """
    attempt_idx = len(attempt_results) - 1
    attempts_stats = []
    used_attempt = None
    review_results = []
    labels_per_attempt = []
    file_hash = get_file_hash(image_path)
    max_possible_attempts = config.get("max_attempts", MAX_ATTEMPTS)

    res = attempt_results[attempt_idx]
    print(
        f"⚙️  Försök {attempt_idx + 1}: model={res['model']}, upsample={res['upsample']}, "
        f"scale={res['scale_label']} ({res['scale_px']}px)"
    )
    face_encodings = res["face_encodings"]
    face_locations = res["face_locations"]
    preview_path = res["preview_path"]
    elapsed = res["time_seconds"]

    logging.debug(
        f"[ATTEMPT] Försök {attempt_idx + 1}: {res['model']}, upsample={res['upsample']}, "
        f"scale={res['scale_label']}, tid: {elapsed:.2f} s, antal ansikten: {len(face_locations)}"
    )
    attempts_stats.append({
        "attempt_index": attempt_idx,
        "model": res["model"],
        "backend": backend.backend_name,
        "backend_version": backend.get_model_info().get('model', 'unknown'),
        "upsample": res["upsample"],
        "scale_label": res["scale_label"],
        "scale_px": res["scale_px"],
        "time_seconds": elapsed,
        "faces_found": len(face_encodings),
    })

    import shutil
    ORDINARY_PREVIEW_PATH = config.get("ordinary_preview_path", "/tmp/hitta_ansikten_preview.jpg")
    try:
        shutil.copy(preview_path, ORDINARY_PREVIEW_PATH)
    except Exception as e:
        print(f"[WARN] Kunde inte kopiera preview till {ORDINARY_PREVIEW_PATH}: {e}")
    show_temp_image(ORDINARY_PREVIEW_PATH, config, image_path)

    if face_encodings:
        review_result, labels = user_review_encodings(
            face_encodings, known_faces, ignored_faces, hard_negatives, config, backend,
            image_path, preview_path, file_hash
        )
        review_results.append(review_result)
        labels_per_attempt.append(labels)

        if review_result == "skipped":
            log_attempt_stats(
                image_path, attempts_stats, used_attempt, BASE_DIR,
                review_results=review_results, labels_per_attempt=labels_per_attempt,
                file_hash=file_hash
            )
            return "skipped"
        if review_result == "retry":
            # main() kommer anropa denna igen vid nästa attempt
            return "retry"
        if review_result == "all_ignored":
            return "all_ignored"
        if review_result == "ok":
            used_attempt = attempt_idx
            log_attempt_stats(
                image_path, attempts_stats, used_attempt, BASE_DIR,
                review_results=review_results,
                labels_per_attempt=labels_per_attempt,
                file_hash=file_hash
            )
            return "ok"
    else:
        # Inga ansikten i detta försök
        review_results.append("no_faces")
        labels_per_attempt.append([])

        ans = safe_input("⚠️  Fortsätta försöka? [Enter = ja, n = försök nästa nivå, x = hoppa över, m = manuell tilldelning] › ").strip().lower()
        if ans == "x":
            log_attempt_stats(
                image_path, attempts_stats, used_attempt, BASE_DIR,
                review_results=review_results,
                labels_per_attempt=labels_per_attempt,
                file_hash=file_hash
            )
            return "skipped"
        elif ans == "m":
            handle_manual_add(known_faces, image_path, file_hash, input_name, backend)
            review_results.append("ok")
            log_attempt_stats(
                image_path, attempts_stats, used_attempt, BASE_DIR,
                review_results=review_results,
                labels_per_attempt=labels_per_attempt,
                file_hash=file_hash
            )
            # processed_files läggs till i main()
            return "ok"
        elif ans == "n" or ans == "":
            # main() kommer anropa denna igen vid nästa attempt
            return "retry"

    # Om attempts är slut (main() kan tolka detta som "gå vidare")
    if attempt_idx + 1 == max_possible_attempts:
        print(f"⏭ Inga ansikten kunde hittas i {image_path.name} , hoppar över.")
        log_attempt_stats(
            image_path, attempts_stats, None, BASE_DIR,
            review_results=review_results,
            labels_per_attempt=labels_per_attempt,
            file_hash=file_hash
        )
        return "no_faces"
    return "retry"

def process_image(image_path, known_faces, ignored_faces, hard_negatives, config, backend):
    """Single-image processing wrapper."""
    attempt_results = preprocess_image(image_path, known_faces, ignored_faces,
                                       hard_negatives, config, backend, max_attempts=1)

    return main_process_image_loop(image_path, known_faces, ignored_faces, hard_negatives,
                                   config, backend, attempt_results)


def extract_prefix_suffix(fname):
    """
    Returnera (prefix, suffix) där prefix = YYMMDD_HHMMSS eller YYMMDD_HHMMSS-2,
    suffix = .NEF
    """
    m = re.match(r"^(\d{6}_\d{6}(?:-\d+)?)(?:_[^.]*)?(\.NEF)$", fname, re.IGNORECASE)
    if not m:
        return None, None
    return m.group(1), m.group(2)

def is_unrenamed(fname):
    """Returnera True om filnamn är YYMMDD_HHMMSS.NEF eller YYMMDD_HHMMSS-1.NEF etc."""
    prefix, suffix = extract_prefix_suffix(fname)
    return bool(prefix and suffix)

def collect_persons_for_files(filelist, known_faces, processed_files=None, attempt_log=None):
    """
    Returnera dict: { filename: [namn, ...] }
    1) Primärt: encodings.pkl – direkt filmatchning (och/eller hash om fil ej hittas)
    2) Sekundärt: encodings.pkl – hashmatchning
    3) Tertiärt: attempt_stats – som fallback
    """
    import hashlib
    from pathlib import Path

    # --- Bygg index för encodings.pkl: filnamn→namn, hash→namn ---
    file_to_persons = {}    # filnamn (basename) → [namn, ...]
    hash_to_persons = {}    # hash → [namn, ...]

    # Först, indexera encodings.pkl på både 'file' och 'hash'
    for name, entries in known_faces.items():
        for entry in entries:
            if isinstance(entry, dict):
                f = entry.get("file")
                h = entry.get("hash")
                if f:
                    f = Path(f).name  # endast basename
                    file_to_persons.setdefault(f, []).append(name)
                if h:
                    hash_to_persons.setdefault(h, []).append(name)
            # gamla formatet (np.ndarray) kan ej kopplas

    # --- Bygg hash-mapp för aktuella filer ---
    filehash_map = {}  # fname (basename) → hash
    for f in filelist:
        fpath = Path(f)
        h = get_file_hash(fpath)
        filehash_map[fpath.name] = h

    # --- Index för processed_files (kan ge extra säkerhet) ---
    if processed_files is None:
        processed_files = []
    processed_name_to_hash = {Path(x['name']).name: x.get('hash') for x in processed_files if isinstance(x, dict) and x.get('name')}

    # --- Ladda attempts-logg för fallback ---
    if attempt_log is None:
        attempt_log = load_attempt_log()

    # --- Ladda attempts som fallback: filename→labels ---
    stats_map = {}
    for entry in attempt_log:
        fn = Path(entry.get("filename", "")).name
        if entry.get("used_attempt") is not None and entry.get("review_results"):
            idx = entry["used_attempt"]
            if idx < len(entry.get("labels_per_attempt", [])):
                res = entry["review_results"][idx]
                labels = entry["labels_per_attempt"][idx]
                if res == "ok" and labels:
                    # Personnamn ur label: "#1\nNamn"
                    persons = []
                    for lbl in labels:
                        label = lbl["label"] if isinstance(lbl, dict) else lbl
                        if "\n" in label:
                            namn = label.split("\n", 1)[1]
                            if namn.lower() not in ("ignorerad", "ign", "okänt", "okant"):
                                persons.append(namn)
                    if persons:
                        stats_map[fn] = persons

    # --- Samla personer för varje fil ---
    result = {}
    for f in filelist:
        fname = Path(f).name
        h = filehash_map.get(fname) or processed_name_to_hash.get(fname)
        # 1. Försök filnamn (encodings.pkl)
        persons = file_to_persons.get(fname, [])
        # 2. Annars försök hash (encodings.pkl)
        if not persons and h:
            persons = hash_to_persons.get(h, [])
        # 3. Annars försök attempts-logg (fallback)
        if not persons:
            persons = stats_map.get(fname, [])
        result[fname] = persons
    return result

def normalize_name(name):
    # Tar bort diakritik och konverterar t.ex. Källa → Kalla, François → Francois
    n = unicodedata.normalize('NFKD', name)
    n = "".join(c for c in n if not unicodedata.combining(c))
    # Om du vill: ta även bort andra icke-bokstäver (ej nödvändigt om du vill ha ÅÄÖ → AAOO, etc)
    return n

def split_fornamn_efternamn(namn):
    # "Edvin Twedmark" => "Edvin", "Twedmark"
    parts = namn.strip().split()
    if len(parts) < 2:
        return parts[0], ""
    return parts[0], " ".join(parts[1:])

def resolve_fornamn_dubletter(all_persons):
    """
    all_persons: lista av alla personnamn (kan förekomma flera gånger)
    Returnerar dict namn → kortnamn (bara förnamn, eller förnamn+efternamnsbokstav om flera delar efternamn).
    """
    # Skapa map förnamn -> set av fulla namn (dvs. efternamn)
    fornamn_map = {}
    namn_map = {}
    for namn in set(all_persons):
        fornamn, efternamn = split_fornamn_efternamn(namn)
        if fornamn not in fornamn_map:
            fornamn_map[fornamn] = set()
        fornamn_map[fornamn].add(efternamn)
        namn_map[namn] = (fornamn, efternamn)
    # Bestäm för varje namn: bara förnamn om unikt, annars förnamn+efternamnsbokstav(ar)
    kortnamn = {}
    for namn, (fornamn, efternamn) in namn_map.items():
        efternamnset = fornamn_map[fornamn] - {""}
        if len(efternamnset) <= 1:
            # Endast ett efternamn för detta förnamn → endast förnamn behövs
            kortnamn[namn] = fornamn
        else:
            # Flera olika efternamn: bygg så många tecken från efternamn som krävs
            andra_efternamn = sorted(efternamnset - {efternamn})
            prefixlen = 1
            while any(efternamn[:prefixlen] == andra[:prefixlen] for andra in andra_efternamn):
                prefixlen += 1
            kortnamn[namn] = fornamn + (efternamn[:prefixlen] if efternamn else "")
    return kortnamn

def build_new_filename(fname, personer, namnmap):
    prefix, suffix = extract_prefix_suffix(fname)
    if not (prefix and suffix):
        return None
    fornamn_lista = []
    for namn in personer:
        kort = namnmap.get(namn)
        if kort:
            fornamn_lista.append(normalize_name(kort))
    if not fornamn_lista:
        return None
    namnstr = ",_".join(fornamn_lista)
    return f"{prefix}_{namnstr}{suffix}"

def is_file_processed(path, processed_files):
    """Kolla om filen redan är processad, via namn ELLER hash."""
    path_name = Path(path).name if not isinstance(path, str) else path
    path_hash = None
    # Snabbt: finns namn redan?
    for entry in processed_files:
        ename = entry.get("name") if isinstance(entry, dict) else entry
        if ename == path_name:
            return True
    # Kolla mot hash om inte namn matchade
    try:
        with open(path, "rb") as f:
            import hashlib
            path_hash = hashlib.sha1(f.read()).hexdigest()
    except Exception:
        pass
    if path_hash:
        for entry in processed_files:
            ehash = entry.get("hash") if isinstance(entry, dict) else None
            if ehash and ehash == path_hash:
                return True
    return False

def rename_files(filelist, known_faces, processed_files, simulate=True, allow_renamed=False, only_processed=False):
    # Filtrera enligt regler
    out_files = []
    for f in filelist:
        # Här: använd alltid path, inte bara namn!
        if only_processed and not is_file_processed(f, processed_files):
            continue
        fname = Path(f).name
        if not allow_renamed and not is_unrenamed(fname):
            continue
        out_files.append(f)
    if not out_files:
        print("Inga filer att byta namn på enligt villkor.")
        return
    # Samla alla personer för alla filer
    persons_per_file = collect_persons_for_files(out_files, known_faces)
    all_persons = [namn for pers in persons_per_file.values() for namn in pers]
    # Bygg förnamn/initialmap
    namnmap = resolve_fornamn_dubletter(all_persons)
    # För varje fil, bygg nytt namn
    for orig in out_files:
        fname = Path(orig).name
        personer = persons_per_file.get(fname, [])
        if not personer:
            print(f"Ingen person hittades för {fname}; hoppar över.")
            continue
        nytt = build_new_filename(fname, personer, namnmap)
        if not nytt or nytt == fname:
            print(f"{fname}: inget nytt namn att sätta.")
            continue
        dest = str(Path(orig).parent / nytt)
        if Path(dest).exists() and Path(dest) != Path(orig):
            print(f"⚠️  {dest} finns redan, hoppar över!")
            continue
        if simulate:
            print(f"[SIMULATE] {os.path.basename(orig)} → {os.path.basename(dest)}")
        else:
            print(f"{os.path.basename(orig)} → {os.path.basename(dest)}")
            os.rename(orig, dest)

def cleanup_tmp_previews():
    for path in glob.glob("/tmp/hitta_ansikten_*"):
        try:
            os.remove(path)
        except Exception:
            pass  # Ignorera ev. misslyckanden

# === Graceful Exit ===
def signal_handler(sig, frame):
    print("\n⏹ Avbruten. Programmet avslutas.")
    cleanup_tmp_previews()
    sys.exit(0)

def print_help():
    print(
        """
hitta_ansikten.py - Ansiktsigenkänning och filnamnsbatchning

Användning:
  hitta_ansikten.py [ALTERNATIV] [FILGLOBBER ELLER KATALOGER]

Standardläge:
  Processar angivna bilder och bygger/uppdaterar ansiktsdatabas.

Flaggor:

  -h, --help          Visa denna hjälptext och avsluta.

  --archive           Arkivera och rotera statistiklogg.

  --fix <GLOBB>       Ta bort tidigare ansiktsmappningar för filen/filerna och bearbeta om dem.

  --rename, -r        Byt namn på filer enligt identifierade personer (kräver bearbetning först).
  --simulate, -s      Simulera omdöpning, inga filer ändras på disk.
  --rename-named      Tillåt omdöpning av redan omdöpta filer.
  --processed         Endast omdöpning av redan processade filer (inga nya bearbetas).

Exempel:

  hitta_ansikten.py 250612*.NEF
      Bearbetar alla NEF-bilder som matchar mönstret 250612*.

  hitta_ansikten.py --rename 250612*.NEF
      Bearbetar först ej processade bilder och döper sedan om alla matchande filer efter personnamn.

  hitta_ansikten.py --rename --simulate 250612*.NEF
      Visar vad som skulle döpas om – ändrar inget på disk.

  hitta_ansikten.py --fix 250612_153040.NEF
      Nollställer all mappning för filen, och bearbetar om den från början.

Notera:  
- Filnamnformat som förväntas: YYMMDD_HHMMSS[ev. -N][ev. _namn].NEF  
- Personnamn extraheras från ansiktsdatabasen, och omdöpning utförs först när hela batchen är processad.

"""
    )
signal.signal(signal.SIGINT, signal_handler)


def add_to_processed_files(path, processed_files):
    """Lägg till en ny fil sist i listan, med både hash och namn."""
    import hashlib
    try:
        with open(path, "rb") as f:
            h = hashlib.sha1(f.read()).hexdigest()
    except Exception:
        h = None
    processed_files.append({"name": path.name, "hash": h})

def preprocess_worker(
    known_faces, ignored_faces, hard_negatives, images_to_process,
    config, max_possible_attempts,
    preprocessed_queue, preprocess_done
):
<<<<<<< HEAD
    """Preprocessa bilder och lägg varje nytt attempt i kön."""
    try:
        # Argumenten picklas redan till processen, så ingen ytterligare deepcopy
        faces_copy = known_faces
        ignored_copy = ignored_faces
        hard_negatives_copy = hard_negatives

        for path in images_to_process:
            logging.debug(f"[PREPROCESS worker] Startar för {path.name}")
            attempt_results = []
            for attempt_idx in range(1, max_possible_attempts + 1):
=======
    """
    Worker process for preprocessing images in background.

    Initializes its own backend instance from config.
    """
    try:
        # Initialize backend in worker process
        from face_backends import create_backend
        backend = create_backend(config)
        logging.debug(f"[WORKER] Initialized backend: {backend.backend_name}")

        faces_copy = copy.deepcopy(known_faces)
        ignored_copy = copy.deepcopy(ignored_faces)
        hard_negatives_copy = copy.deepcopy(hard_negatives)

        # Track attempts per image and keep processing order deterministic
        attempt_map = {path: [] for path in images_to_process}
        active_paths = list(images_to_process)

        # Breadth-first processing: handle attempt 1 for all images, then attempt 2, etc.
        for attempt_idx in range(1, max_possible_attempts + 1):
            if not active_paths:
                break
            for path in active_paths[:]:
                # Check if file still exists before processing
                if not Path(path).exists():
                    logging.warning(f"[PREPROCESS worker][SKIP][{path.name}] File no longer exists, removing from queue")
                    active_paths.remove(path)
                    if path in attempt_map:
                        del attempt_map[path]
                    continue
                
                logging.debug(f"[PREPROCESS worker] Attempt {attempt_idx} for {path.name}")
                current_attempts = attempt_map[path]
>>>>>>> 1cb1afab
                partial_results = preprocess_image(
                    path,
                    faces_copy,
                    ignored_copy,
                    hard_negatives_copy,
                    config,
                    backend,
                    max_attempts=attempt_idx,
                    attempts_so_far=attempt_results,
                )
<<<<<<< HEAD
                if not partial_results or len(partial_results) <= len(attempt_results):
                    break
                new_attempt = partial_results[-1]
                attempt_results.append(new_attempt)
                logging.debug(
                    f"[PREPROCESS worker][ATTEMPT {attempt_idx}] För {path.name}: nytt attempt"
                )
                preprocessed_queue.put((path, attempt_idx - 1, new_attempt))
                if new_attempt.get("faces_found", 0) > 0:
                    break
        preprocess_done.set()
=======
                if len(partial_results) > len(current_attempts):
                    cached = save_preprocessed_cache(path, partial_results)
                    attempt_map[path] = cached
                    logging.debug(
                        f"[PREPROCESS worker][QUEUE PUT] {path.name}: attempts {len(cached)}"
                    )
                    preprocessed_queue.put((path, cached[:]))
                    # Stop processing this image if faces were found
                    if cached[-1]["faces_found"] > 0:
                        active_paths.remove(path)
>>>>>>> 1cb1afab
    except Exception as e:
        logging.error(f"[PREPROCESS worker][ERROR] {e}")
        import traceback
        traceback.print_exc()
    finally:
        # Always signal completion, even on error, to unblock main loop
        preprocess_done.set()
        logging.debug("[PREPROCESS worker] Done")

# === Entry point ===
def main():
    if any(arg in ("-h", "--help") for arg in sys.argv[1:]):
        print_help()
        sys.exit(0)

    if len(sys.argv) >= 2 and sys.argv[1] == "--archive":
        config = load_config()
        backend = create_backend(config)
        rgb_down = np.zeros((config["max_downsample_px"], config["max_downsample_px"], 3), dtype=np.uint8)
        rgb_mid = np.zeros((config["max_midsample_px"], config["max_midsample_px"], 3), dtype=np.uint8)
        rgb_full = np.zeros((config["max_fullres_px"], config["max_fullres_px"], 3), dtype=np.uint8)
        attempt_settings = get_attempt_settings(config, rgb_down, rgb_mid, rgb_full, backend)
        current_sig = get_settings_signature(attempt_settings)
        archive_stats_if_needed(current_sig, force=True)
        print("Arkivering utförd.")
        sys.exit(0)

    # Renamelogik
    rename_mode = False
    simulate = False
    allow_renamed = False
    only_processed = False

    args = sys.argv[1:]
    to_remove = []
    if "--rename" in args or "-r" in args:
        rename_mode = True
        to_remove += ["--rename", "-r"]
    if "--simulate" in args or "-s" in args:
        simulate = True
        to_remove += ["--simulate", "-s"]
    if "--rename-named" in args:
        allow_renamed = True
        to_remove.append("--rename-named")
    if "--processed" in args:
        only_processed = True
        to_remove.append("--processed")

    for flag in to_remove:
        if flag in args:
            args.remove(flag)

    config = load_config()

    # Initialize face recognition backend
    try:
        backend = create_backend(config)
        logging.info(f"[BACKEND] Initialized: {backend.backend_name}")
        model_info = backend.get_model_info()
        logging.info(f"[BACKEND] Model info: {model_info}")
    except Exception as e:
        logging.error(f"[BACKEND] Failed to initialize backend: {e}")
        print(f"Error: Could not initialize face recognition backend: {e}")

        # Provide backend-specific installation hints
        backend_type = config.get("backend", {}).get("type", "unknown")
        if backend_type == "dlib":
            print("Hint: For the 'dlib' backend, install the required package:")
            print("  pip install face_recognition")
        elif backend_type == "insightface":
            print("Hint: For the 'insightface' backend, install the required packages:")
            print("  pip install insightface onnxruntime")
        else:
            print("Check that all required dependencies for the selected backend are installed.")

        sys.exit(1)

    known_faces, ignored_faces, hard_negatives, processed_files = load_database()
    max_auto_attempts = config.get("max_attempts", MAX_ATTEMPTS)
    max_possible_attempts = get_max_possible_attempts(config, backend)
    max_queue = config.get("max_queue", MAX_QUEUE)
    num_workers = max(1, int(config.get("num_workers", 1)))

    # --------- HUVUDFALL: RENAME (BATCH-FLODE) ---------
    if rename_mode:
        input_paths = list(parse_inputs(args, SUPPORTED_EXT))
        if not input_paths:
            print("Ingen fil att byta namn på!")
            return

        # 1. Processa alla som inte är processade än (alltid, om --processed ej anges)
        to_process = []
        if not only_processed:
            for path in input_paths:
                if not is_file_processed(path, processed_files):
                    to_process.append(path)
            if to_process:
                print(f"\nBearbetar {len(to_process)} nya filer innan omdöpning...")
            for path in to_process:
                print(f"\n=== Bearbetar: {path.name} ===")
                result = process_image(path, known_faces, ignored_faces, hard_negatives, config, backend)
                if result is True or result == "skipped":
                    add_to_processed_files(path, processed_files)
                    save_database(known_faces, ignored_faces, hard_negatives, processed_files)

        else:
            not_proc = [p for p in input_paths if not is_file_processed(p, processed_files)]
            if not_proc:
                print("⚠️  Dessa filer har ej processats än och kommer inte döpas om:")
                for p in not_proc:
                    print(f"  - {p.name}")
            # Fortsätt ändå, men rename_files hanterar detta

        # 2. Ladda om databasen och processed_files
        known_faces, ignored_faces, hard_negatives, processed_files = load_database()

        # 3. Kör omdöpning på *alla* input_paths, nu med rätt och uppdaterad namnmap
        rename_files(
            input_paths, known_faces, processed_files,
            simulate=simulate,
            allow_renamed=allow_renamed,
            only_processed=only_processed
        )
        return

# --------- HUVUDFALL: --fix ---------
    fix_mode = len(args) >= 1 and args[0] == "--fix"
    if fix_mode:
        arglist = args[1:]
        if not arglist:
            print("Ange fil(er) att fixa, t.ex. --fix 2024*.NEF")
            sys.exit(1)
        input_paths = list(parse_inputs(arglist, SUPPORTED_EXT))
        n_found = 0
        for path in input_paths:
            n_found += 1
            print(f"\n=== FIXAR: {path.name} ===")
            removed = remove_encodings_for_file(known_faces, ignored_faces, hard_negatives, path.name)
            if removed:
                print(f"  ➤ Tog bort {removed} encodings för tidigare mappningar.")

            # NYTT: Kör attempts-loop precis som i batch-läget
            max_possible_attempts = get_max_possible_attempts(config, backend)
            attempts_so_far = []
            attempt_idx = 0
            result = None
            while attempt_idx < max_possible_attempts:
                if attempt_idx == 0:
                    # Kör första attempt
                    attempts_so_far = preprocess_image(
                        path, known_faces, ignored_faces, hard_negatives, config, backend,
                        max_attempts=1, attempts_so_far=[]
                    )
                else:
                    # Lägg till ett till attempt
                    attempts_so_far = preprocess_image(
                        path, known_faces, ignored_faces, hard_negatives, config, backend,
                        max_attempts=attempt_idx+1, attempts_so_far=attempts_so_far
                    )
                result = main_process_image_loop(
                    path, known_faces, ignored_faces, hard_negatives, config, backend, attempts_so_far
                )
                if result == "retry":
                    attempt_idx += 1
                    continue
                elif result in (True, "ok", "manual", "skipped", "no_faces", "all_ignored"):
                    add_to_processed_files(path, processed_files)
                    save_database(known_faces, ignored_faces, hard_negatives, processed_files)
                    break
                else:
                    # Okänd return, bryt
                    break
            else:
                # Om attempts tar slut utan att vi bryter, skriv ut det
                print(f"⏭ Inga fler försök möjliga för {path.name}, hoppar över.")
                add_to_processed_files(path, processed_files)
                save_database(known_faces, ignored_faces, hard_negatives, processed_files)
        if n_found == 0:
            print("Inga matchande bildfiler hittades.")
            sys.exit(1)
        return

    # --------- HUVUDFALL: BEARBETA ALLA EJ BEARBETADE ---------
    input_paths = list(parse_inputs(sys.argv[1:], SUPPORTED_EXT))
    n_found = 0
    images_to_process = []
    for path in input_paths:
        if not path.exists():
            continue
        n_found += 1
        if is_file_processed(path, processed_files):
            print(f"⏭ Hoppar över tidigare behandlad fil: {path.name}")
            continue
        images_to_process.append(path)
    if n_found == 0 or not images_to_process:
        print("Inga matchande bildfiler hittades.")
        sys.exit(1)

    # === STEG 1: Starta worker-processen ===
    preprocessed_queue = multiprocessing.Queue(maxsize=max_queue)
    preprocess_done = multiprocessing.Event()

    workers = []
    chunk_size = max(1, math.ceil(len(images_to_process) / num_workers))
    for i in range(num_workers):
        chunk = images_to_process[i * chunk_size:(i + 1) * chunk_size]
        if not chunk:
            continue
        p = multiprocessing.Process(
            target=preprocess_worker,
            args=(
                known_faces,
                ignored_faces,
                hard_negatives,
                chunk,
                config,
                max_auto_attempts,
                preprocessed_queue,
                preprocess_done,
            ),
        )
        p.daemon = True
        p.start()
        workers.append(p)

    # === STEG 2: Bild-för-bild, attempt-för-attempt ===
    done_images = set()
    for path in images_to_process:
        logging.debug(f"[MAIN][STEG2] Bearbetar {path.name}...")
        path_key = str(path)
        attempt_idx = 0
        attempts_so_far = []
        worker_wait_msg_printed = False

        while attempt_idx < max_possible_attempts:
            logging.debug(f"[MAIN] {path.name}: försök {attempt_idx + 1}...")
            print(f"\n=== Bearbetar: {path.name} (försök {attempt_idx+1}) ===")
            # === Hämta attempts från kön om möjligt ===
            if len(attempts_so_far) < attempt_idx + 1:
                fetched = False
                if attempt_idx > 0 and not worker_wait_msg_printed:
                    print(f"(⏳ Väntar på nivå {attempt_idx+1} för {path.name}...)", flush=True)
                    worker_wait_msg_printed = True

                while not fetched:
                    try:
                        qpath, qidx, attempt_res = preprocessed_queue.get(timeout=1)
                    except queue.Empty:
<<<<<<< HEAD
                        continue
                    if str(qpath) != path_key or qidx != len(attempts_so_far):
                        preprocessed_queue.put((qpath, qidx, attempt_res))
                        continue
                    attempts_so_far.append(attempt_res)
                    fetched = True
=======
                        # Check if worker is done - if so, we won't get any more results
                        if preprocess_done.is_set():
                            logging.debug(f"[MAIN] Worker finished but no attempt {attempt_idx+1} for {path.name}")
                            # No more preprocessing will happen, break out
                            fetched = True
                            # We need to generate this attempt ourselves
                            if len(attempts_so_far) < attempt_idx + 1:
                                logging.debug(f"[MAIN] Generating attempt {attempt_idx+1} manually for {path.name}")
                                attempts_so_far = preprocess_image(
                                    path, known_faces, ignored_faces, hard_negatives, config, backend,
                                    max_attempts=attempt_idx + 1,
                                    attempts_so_far=attempts_so_far
                                )
                        # Otherwise, keep waiting
>>>>>>> 1cb1afab

                logging.debug(f"[MAIN] {path.name}: mottagit {len(attempts_so_far)} attempts")
                if attempt_idx > 0:
                    print(f"(✔️  Nivå {attempt_idx+1} klar för {path.name})", flush=True)
                worker_wait_msg_printed = False

            logging.debug(f"[MAIN][QUEUE GET] {path.name}: hämtar attempt {attempt_idx+1}")

            result = main_process_image_loop(
                path, known_faces, ignored_faces, hard_negatives, config, backend, attempts_so_far
            )

            logging.debug(f"[MAIN] {path.name}: resultat från review-loop: {result}")

            if result == "retry":
                attempt_idx += 1
                if attempt_idx >= max_possible_attempts:
                    print(f"⏭ Inga fler försök möjliga för {path.name}, hoppar över.")
                    add_to_processed_files(path, processed_files)
                    save_database(known_faces, ignored_faces, hard_negatives, processed_files)
                    done_images.add(path)
                    break
                # --- Vänta på worker om det är sannolikt att attempt är på gång ---
                max_wait = 90  # sekunder
                waited = 0
                got_new_attempt = False
                if len(attempts_so_far) < attempt_idx + 1:
                    if not worker_wait_msg_printed:
                        print(f"(⏳ Väntar på nivå {attempt_idx+1} för {path.name}...)", flush=True)
                        worker_wait_msg_printed = True
                    while waited < max_wait:
                        try:
                            qpath, qidx, attempt_res = preprocessed_queue.get(timeout=1)
                        except queue.Empty:
                            waited += 1
                            continue
                        if str(qpath) == path_key and qidx == len(attempts_so_far):
                            attempts_so_far.append(attempt_res)
                            got_new_attempt = True
                            print(f"(✔️  Nivå {attempt_idx+1} klar för {path.name})", flush=True)
                            worker_wait_msg_printed = False
                            break
                        else:
                            preprocessed_queue.put((qpath, qidx, attempt_res))
                    # Om worker ändå inte levererat: skapa nytt attempt manuellt
                    if not got_new_attempt:
                        logging.debug(f"[MAIN] {path.name}: skapar manuellt nytt attempt {attempt_idx+1}")
                        extra_attempts = preprocess_image(
                            path, known_faces, ignored_faces, hard_negatives, config, backend,
                            max_attempts=attempt_idx + 1,
                            attempts_so_far=attempts_so_far
                        )
                        if len(extra_attempts) > attempt_idx:
                            attempts_so_far = extra_attempts
                            print(f"(✔️  Extra nivå {attempt_idx+1} klar för {path.name})", flush=True)
                            worker_wait_msg_printed = False
                            continue  # Kör review-loop direkt på det!
                        else:
                            print(f"⏭ Inga fler försök möjliga för {path.name}, hoppar över.")
                            add_to_processed_files(path, processed_files)
                            save_database(known_faces, ignored_faces, hard_negatives, processed_files)
                            done_images.add(path)
                            break
                    else:
                        continue  # Vi fick ett nytt attempt från worker, kör vidare
                else:
                    continue  # Allt redan klart, kör vidare

            # Bilden är klar
            if result in (True, "ok", "manual", "skipped", "no_faces", "all_ignored"):
                logging.debug(f"[MAIN] SLUTresultat för {path.name}: {result}")
                add_to_processed_files(path, processed_files)
                save_database(known_faces, ignored_faces, hard_negatives, processed_files)
                done_images.add(path)
                break
            else:
                logging.debug(f"[MAIN] {path.name}: DELresultat: {result} (försök {attempt_idx+1})")

            # Annars: next attempt (failsafe, ska ej nås)
            attempt_idx += 1

        logging.debug(f"[MAIN] {path.name}: FÄRDIG, {len(attempts_so_far)} försök totalt")
    for p in workers:
        p.join()
    preprocessed_queue.close()
    preprocessed_queue.join_thread()

    print("✅ Alla bilder färdigbehandlade.")
    cleanup_tmp_previews()


if __name__ == "__main__":
    main()<|MERGE_RESOLUTION|>--- conflicted
+++ resolved
@@ -12,13 +12,9 @@
 import logging
 import math
 import multiprocessing
-<<<<<<< HEAD
-=======
 import queue
 import os
->>>>>>> 1cb1afab
 import queue
-import os
 import re
 import signal
 import sys
@@ -61,12 +57,9 @@
 ORDINARY_PREVIEW_PATH = "/tmp/hitta_ansikten_preview.jpg"
 MAX_ATTEMPTS = 2
 MAX_QUEUE = 10
-<<<<<<< HEAD
-=======
 
 # Reserved command shortcuts that cannot be used as person names
 RESERVED_COMMANDS = {"i", "a", "r", "n", "o", "m", "x"}
->>>>>>> 1cb1afab
 
 
 # === Standardkonfiguration ===
@@ -452,9 +445,6 @@
     Args:
         backend: FaceBackend instance (for metadata, even though encoding is None)
     """
-<<<<<<< HEAD
-    namn = input_name_func(list(known_faces.keys()), "Manuellt tillägg – ange namn: ")
-=======
     while True:
         namn = input_name_func(list(known_faces.keys()), "Manuellt tillägg – ange namn: ")
         # Validera att namnet inte är ett reserverat kommando
@@ -463,7 +453,6 @@
             continue
         break
 
->>>>>>> 1cb1afab
     if namn and namn not in known_faces:
         known_faces[namn] = []
     # Spara dummy-encoding med backend metadata
@@ -570,11 +559,16 @@
         name_confidence = int((1 - best_name_dist) * 100) if best_name_dist is not None else None
         ignore_confidence = int((1 - best_ignore_dist) * 100) if best_ignore_dist is not None else None
 
+        # Alla kommandon är alltid tillgängliga (base_actions)
+        # Vi håller koll på vilka som är *relevanta* för att ge felmeddelanden
         base_actions = {
+            "i": "ignore",
+            "a": "accept_suggestion",
+            "r": "edit",
+            "n": "retry",
             "o": "show_original",
             "m": "manual",
             "x": "skip",
-            "n": "retry",
         }
 
         # Centraliserad logik
@@ -583,48 +577,49 @@
             best_ignore, best_ignore_dist, ignore_confidence, config
         )
 
+        # Bestäm vilka actions som är relevanta för detta case
         if case == "uncertain_name":
             prompt_txt = (
                 f"↪ Osäkert: {best_name} ({name_confidence}%) / ign ({ignore_confidence}%)\n"
-                "[Enter = bekräfta namn, i = ignorera, r = rätta, n = försök igen, "
+                "[Enter = bekräfta namn, i = ignorera, a = acceptera förslag, r = rätta, n = försök igen, "
                 "o = öppna original, m = manuell tilldelning, x = skippa bild] › "
             )
-            actions = {**base_actions, "i": "ignore", "r": "edit"}
+            relevant_actions = {"i", "a", "r", "n", "o", "m", "x"}
             default_action = "name"
 
         elif case == "uncertain_ign":
             prompt_txt = (
                 f"↪ Osäkert: ign ({ignore_confidence}%) / {best_name} ({name_confidence}%)\n"
-                "[Enter = bekräfta ignorera, a = acceptera namn, r = rätta, n = försök igen, "
+                "[Enter = bekräfta ignorera, a = acceptera namn, i = ignorera, r = rätta, n = försök igen, "
                 "o = öppna original, m = manuell tilldelning, x = skippa bild] › "
             )
-            actions = {**base_actions, "a": "name", "r": "edit", "i": "ignore"}
+            relevant_actions = {"i", "a", "r", "n", "o", "m", "x"}
             default_action = "ignore"
 
         elif case == "name":
             prompt_txt = (
                 f"↪ Föreslaget: {best_name} ({name_confidence}%)\n"
-                "[Enter = bekräfta, r = rätta, n = försök igen, i = ignorera, "
+                "[Enter = bekräfta, a = acceptera förslag, r = rätta, n = försök igen, i = ignorera, "
                 "o = öppna original, m = manuell tilldelning, x = skippa bild] › "
             )
-            actions = {**base_actions, "r": "edit", "i": "ignore"}
+            relevant_actions = {"a", "r", "n", "i", "o", "m", "x"}
             default_action = "name"
 
         elif case == "ign":
             prompt_txt = (
                 f"↪ Ansiktet liknar ett tidigare ignorerat ({ignore_confidence}%).\n"
-                "[Enter = bekräfta ignorera, a = acceptera namn, r = rätta, n = försök igen, "
+                "[Enter = bekräfta ignorera, a = acceptera namn, i = ignorera, r = rätta, n = försök igen, "
                 "o = öppna original, m = manuell tilldelning, x = skippa bild] › "
             )
-            actions = {**base_actions, "a": "name", "r": "edit", "i": "ignore"}
+            relevant_actions = {"a", "r", "n", "i", "o", "m", "x"}
             default_action = "ignore"
 
         else:  # "unknown"
             prompt_txt = (
-                "↪ Okänt ansikte. Ange namn (eller 'i' för ignorera, n = försök igen, "
+                "↪ Okänt ansikte. Ange namn (eller 'i' för ignorera, a = acceptera förslag, r = rätta, n = försök igen, "
                 "m = manuell tilldelning, o = öppna original, x = skippa bild) › "
             )
-            actions = {**base_actions, "i": "ignore"}
+            relevant_actions = {"i", "r", "n", "o", "m", "x", "a"}  # 'a' ger felmeddelande
             default_action = "edit"
 
         while True:
@@ -632,15 +627,35 @@
                 new_name = input_name(list(known_faces.keys()), prompt_txt)
                 ans = new_name.strip()
                 # Om användaren skrivit en specialaction istället för namn:
-                if ans.lower() in actions:
-                    action = actions[ans.lower()]
+                if ans.lower() in base_actions:
+                    action = base_actions[ans.lower()]
+                    # Kolla om kommandot är relevant för detta case
+                    if ans.lower() not in relevant_actions or (ans.lower() == "a" and not best_name):
+                        # Visa felmeddelande
+                        if ans.lower() == "a" and not best_name:
+                            print("⚠️  Kommandot 'a' (acceptera förslag) kan inte användas - det finns inget förslag.")
+                        else:
+                            print(f"⚠️  Kommandot '{ans.lower()}' är inte tillgängligt i detta läge.")
+                        continue
                 elif ans:
+                    # Kolla om namnet är ett reserverat kommando
+                    if ans.lower() in RESERVED_COMMANDS:
+                        print(f"⚠️  '{ans}' är ett reserverat kommando och kan inte användas som namn. Ange ett annat namn.")
+                        continue
                     action = "edit"
                 else:
                     action = default_action
             else:
                 ans = safe_input(prompt_txt).strip().lower()
-                action = handle_answer(ans, actions, default=default_action)
+                action = handle_answer(ans, base_actions, default=default_action)
+
+            # Validera att kommandot är relevant (om det inte är None/default)
+            if action and ans and ans != "" and ans.lower() in base_actions:
+                # Kontrollera om kommandot är relevant
+                if ans.lower() == "a" and action == "accept_suggestion":
+                    if not best_name:
+                        print("⚠️  Kommandot 'a' (acceptera förslag) kan inte användas - det finns inget förslag.")
+                        continue
 
             if action == "show_original":
                 if image_path is not None:
@@ -657,20 +672,18 @@
             elif action == "retry":
                 retry_requested = True
                 break
+            elif action == "accept_suggestion":
+                # 'a' kommandot - acceptera best_name om det finns
+                if best_name:
+                    name = best_name
+                    all_ignored = False
+                    break
+                else:
+                    print("⚠️  Det finns inget förslag att acceptera.")
+                    continue
             elif action == "edit":
                 if not (default_action == "edit" and prompt_txt.startswith("↪ Okänt ansikte.")):
                     new_name = input_name(list(known_faces.keys()))
-<<<<<<< HEAD
-                if new_name.lower() == "x":
-                    return "skipped", []
-                if new_name.lower() == "n":
-                    retry_requested = True
-                    break
-                if new_name.lower() == "i":
-                    ignored_faces.append(encoding)
-                    labels.append({"label": f"#{i+1}\nignorerad", "hash": hash_encoding(encoding)})
-                    break
-=======
                 # Hantera kommandon som angetts när namnet efterfrågades
                 if new_name.lower() in base_actions:
                     # Rekursiv hantering av kommandot
@@ -707,7 +720,6 @@
                 if new_name.lower() in RESERVED_COMMANDS:
                     print(f"⚠️  '{new_name}' är ett reserverat kommando och kan inte användas som namn. Ange ett annat namn.")
                     continue
->>>>>>> 1cb1afab
                 if new_name:
                     name = new_name
                     all_ignored = False
@@ -730,12 +742,16 @@
                 break
             elif action == "name":
                 name = best_name if best_name else input_name(list(known_faces.keys()))
+                # Kontrollera om namnet är ett reserverat kommando
+                if name and name.lower() in RESERVED_COMMANDS:
+                    print(f"⚠️  '{name}' är ett reserverat kommando och kan inte användas som namn. Ange ett annat namn.")
+                    continue
                 all_ignored = False
                 break
 
         if retry_requested:
             break
-        if name is not None and name.lower() not in {"i", "x", "n", "o"}:
+        if name is not None and name.lower() not in RESERVED_COMMANDS:
             if name not in known_faces:
                 known_faces[name] = []
             normalized_encoding = backend.normalize_encoding(encoding)
@@ -1127,6 +1143,10 @@
     return face_locations, face_encodings
 
 def input_name(known_names, prompt_txt="Ange namn (eller 'i' för ignorera, n = försök igen, x = skippa bild) › "):
+    """
+    Ber användaren om ett namn med autocomplete.
+    Reserverade kommandon (i, a, r, n, o, m, x) returneras som är för vidare hantering.
+    """
     completer = WordCompleter(sorted(known_names), ignore_case=True, sentence=True)
     try:
         name = prompt(prompt_txt, completer=completer)
@@ -1211,6 +1231,11 @@
     fname = str(image_path)
     logging.debug(f"[PREPROCESS image][{fname}] start")
 
+    # Check if file exists before preprocessing
+    if not Path(image_path).exists():
+        logging.warning(f"[PREPROCESS image][SKIP][{fname}] File does not exist, skipping")
+        return []
+
     try:
         max_down = config.get("max_downsample_px")
         max_mid = config.get("max_midsample_px")
@@ -1282,6 +1307,11 @@
     Args:
         backend: FaceBackend instance
     """
+    # Check if file exists before review
+    if not Path(image_path).exists():
+        logging.warning(f"[REVIEW][SKIP][{image_path}] File does not exist, skipping review")
+        return "skipped"
+    
     attempt_idx = len(attempt_results) - 1
     attempts_stats = []
     used_attempt = None
@@ -1689,24 +1719,85 @@
         h = None
     processed_files.append({"name": path.name, "hash": h})
 
+
+def _cache_file(path):
+    """Return the cache file path for a given image path."""
+    CACHE_DIR.mkdir(exist_ok=True)
+    h = hashlib.sha1(str(path).encode()).hexdigest()
+    return CACHE_DIR / f"{h}.pkl"
+
+
+def save_preprocessed_cache(path, attempt_results):
+    """Persist preprocessing results so a run can resume after restart.
+
+    Preview images are copied to the cache directory so they exist on restart.
+    Returns a list with updated preview paths suitable for queuing.
+    """
+    cache_path = _cache_file(path)
+    h = hashlib.sha1(str(path).encode()).hexdigest()
+    cached = []
+    for res in attempt_results:
+        entry = res.copy()
+        prev = entry.get("preview_path")
+        if prev and Path(prev).exists():
+            dest = CACHE_DIR / f"{h}_a{entry['attempt_index']}.jpg"
+            # Only copy if source and destination are different files
+            prev_path = Path(prev).resolve()
+            dest_path = dest.resolve()
+            if prev_path != dest_path:
+                shutil.copy(prev, dest)
+            entry["preview_path"] = str(dest)
+        cached.append(entry)
+    try:
+        with open(cache_path, "wb") as f:
+            pickle.dump((str(path), cached), f)
+    except Exception as e:
+        logging.error(f"[CACHE] Failed to save cache to {cache_path}: {e}")
+    return cached
+
+
+def load_preprocessed_cache(queue):
+    """Load any cached preprocessing results into the queue."""
+    if not CACHE_DIR.exists():
+        return
+    for file in CACHE_DIR.glob("*.pkl"):
+        try:
+            with open(file, "rb") as f:
+                path, attempt_results = pickle.load(f)
+            # Check if the original image file still exists before loading into queue
+            if not Path(path).exists():
+                logging.warning(f"[CACHE] File {path} no longer exists, removing cache")
+                # Remove the cache file and associated preview images
+                file.unlink()
+                h = hashlib.sha1(str(path).encode()).hexdigest()
+                for img in CACHE_DIR.glob(f"{h}_a*.jpg"):
+                    try:
+                        img.unlink()
+                    except Exception:
+                        pass
+                continue
+            queue.put((path, attempt_results))
+        except (FileNotFoundError, pickle.UnpicklingError, OSError):
+            logging.debug(f"[CACHE] Failed to load {file}")
+
+
+def remove_preprocessed_cache(path):
+    """Remove cached preprocessing data for a path."""
+    cache_path = _cache_file(path)
+    if cache_path.exists():
+        cache_path.unlink()
+    h = hashlib.sha1(str(path).encode()).hexdigest()
+    for img in CACHE_DIR.glob(f"{h}_a*.jpg"):
+        try:
+            img.unlink()
+        except Exception:
+            pass
+
 def preprocess_worker(
     known_faces, ignored_faces, hard_negatives, images_to_process,
     config, max_possible_attempts,
     preprocessed_queue, preprocess_done
 ):
-<<<<<<< HEAD
-    """Preprocessa bilder och lägg varje nytt attempt i kön."""
-    try:
-        # Argumenten picklas redan till processen, så ingen ytterligare deepcopy
-        faces_copy = known_faces
-        ignored_copy = ignored_faces
-        hard_negatives_copy = hard_negatives
-
-        for path in images_to_process:
-            logging.debug(f"[PREPROCESS worker] Startar för {path.name}")
-            attempt_results = []
-            for attempt_idx in range(1, max_possible_attempts + 1):
-=======
     """
     Worker process for preprocessing images in background.
 
@@ -1741,7 +1832,6 @@
                 
                 logging.debug(f"[PREPROCESS worker] Attempt {attempt_idx} for {path.name}")
                 current_attempts = attempt_map[path]
->>>>>>> 1cb1afab
                 partial_results = preprocess_image(
                     path,
                     faces_copy,
@@ -1752,19 +1842,6 @@
                     max_attempts=attempt_idx,
                     attempts_so_far=attempt_results,
                 )
-<<<<<<< HEAD
-                if not partial_results or len(partial_results) <= len(attempt_results):
-                    break
-                new_attempt = partial_results[-1]
-                attempt_results.append(new_attempt)
-                logging.debug(
-                    f"[PREPROCESS worker][ATTEMPT {attempt_idx}] För {path.name}: nytt attempt"
-                )
-                preprocessed_queue.put((path, attempt_idx - 1, new_attempt))
-                if new_attempt.get("faces_found", 0) > 0:
-                    break
-        preprocess_done.set()
-=======
                 if len(partial_results) > len(current_attempts):
                     cached = save_preprocessed_cache(path, partial_results)
                     attempt_map[path] = cached
@@ -1775,7 +1852,6 @@
                     # Stop processing this image if faces were found
                     if cached[-1]["faces_found"] > 0:
                         active_paths.remove(path)
->>>>>>> 1cb1afab
     except Exception as e:
         logging.error(f"[PREPROCESS worker][ERROR] {e}")
         import traceback
@@ -1911,6 +1987,12 @@
         input_paths = list(parse_inputs(arglist, SUPPORTED_EXT))
         n_found = 0
         for path in input_paths:
+            # Check if file exists before fixing
+            if not path.exists():
+                logging.warning(f"[FIX][SKIP][{path}] File does not exist")
+                print(f"⏭ Hoppar över {path.name} (filen finns inte längre)")
+                continue
+            
             n_found += 1
             print(f"\n=== FIXAR: {path.name} ===")
             removed = remove_encodings_for_file(known_faces, ignored_faces, hard_negatives, path.name)
@@ -1923,6 +2005,12 @@
             attempt_idx = 0
             result = None
             while attempt_idx < max_possible_attempts:
+                # Check file existence before each attempt
+                if not path.exists():
+                    logging.warning(f"[FIX][SKIP][{path.name}] File no longer exists during processing")
+                    print(f"⏭ {path.name} togs bort under bearbetning, hoppar över")
+                    break
+                
                 if attempt_idx == 0:
                     # Kör första attempt
                     attempts_so_far = preprocess_image(
@@ -1964,6 +2052,7 @@
     images_to_process = []
     for path in input_paths:
         if not path.exists():
+            logging.warning(f"[MAIN][SKIP][{path}] File does not exist")
             continue
         n_found += 1
         if is_file_processed(path, processed_files):
@@ -2004,6 +2093,13 @@
     # === STEG 2: Bild-för-bild, attempt-för-attempt ===
     done_images = set()
     for path in images_to_process:
+        # Check if file still exists before processing
+        if not path.exists():
+            logging.warning(f"[MAIN][SKIP][{path.name}] File no longer exists, skipping")
+            done_images.add(path)
+            remove_preprocessed_cache(path)
+            continue
+        
         logging.debug(f"[MAIN][STEG2] Bearbetar {path.name}...")
         path_key = str(path)
         attempt_idx = 0
@@ -2021,17 +2117,15 @@
                     worker_wait_msg_printed = True
 
                 while not fetched:
+                    # logging.debug(f"[MAIN] Väntar på attempt {attempt_idx+1} för {path.name}")
                     try:
-                        qpath, qidx, attempt_res = preprocessed_queue.get(timeout=1)
+                        qpath, attempt_results = preprocessed_queue.get(timeout=1)
+                        if str(qpath) != path_key:
+                            preprocessed_queue.put((qpath, attempt_results))
+                            continue
+                        attempts_so_far = attempt_results
+                        fetched = True
                     except queue.Empty:
-<<<<<<< HEAD
-                        continue
-                    if str(qpath) != path_key or qidx != len(attempts_so_far):
-                        preprocessed_queue.put((qpath, qidx, attempt_res))
-                        continue
-                    attempts_so_far.append(attempt_res)
-                    fetched = True
-=======
                         # Check if worker is done - if so, we won't get any more results
                         if preprocess_done.is_set():
                             logging.debug(f"[MAIN] Worker finished but no attempt {attempt_idx+1} for {path.name}")
@@ -2046,7 +2140,6 @@
                                     attempts_so_far=attempts_so_far
                                 )
                         # Otherwise, keep waiting
->>>>>>> 1cb1afab
 
                 logging.debug(f"[MAIN] {path.name}: mottagit {len(attempts_so_far)} attempts")
                 if attempt_idx > 0:
@@ -2079,18 +2172,21 @@
                         worker_wait_msg_printed = True
                     while waited < max_wait:
                         try:
-                            qpath, qidx, attempt_res = preprocessed_queue.get(timeout=1)
+                            qpath, attempt_results = preprocessed_queue.get(timeout=1)
+                            if str(qpath) == path_key:
+                                attempts_so_far = attempt_results
+                                got_new_attempt = True
+                                print(f"(✔️  Nivå {attempt_idx+1} klar för {path.name})", flush=True)
+                                worker_wait_msg_printed = False
+                                break
+                            else:
+                                preprocessed_queue.put((qpath, attempt_results))
                         except queue.Empty:
-                            waited += 1
-                            continue
-                        if str(qpath) == path_key and qidx == len(attempts_so_far):
-                            attempts_so_far.append(attempt_res)
-                            got_new_attempt = True
-                            print(f"(✔️  Nivå {attempt_idx+1} klar för {path.name})", flush=True)
-                            worker_wait_msg_printed = False
-                            break
-                        else:
-                            preprocessed_queue.put((qpath, qidx, attempt_res))
+                            # Check if worker is done
+                            if preprocess_done.is_set():
+                                logging.debug(f"[MAIN] Worker finished, no more attempts coming for {path.name}")
+                                break
+                        waited += 1
                     # Om worker ändå inte levererat: skapa nytt attempt manuellt
                     if not got_new_attempt:
                         logging.debug(f"[MAIN] {path.name}: skapar manuellt nytt attempt {attempt_idx+1}")
